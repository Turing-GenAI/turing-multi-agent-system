--- conflicted
+++ resolved
@@ -217,11 +217,7 @@
         return {
             "selfrag_messages": AIMessage(
                 name=f"{bold_start} SelfRAG - document_grading_agent{bold_end}",
-<<<<<<< HEAD
-                content="Checking relevance of fetched data ...",
-=======
                 content="Checking relevance of fetched data...",
->>>>>>> 82a783d2
             )
         }
 
