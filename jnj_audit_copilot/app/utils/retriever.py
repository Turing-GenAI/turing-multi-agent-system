import os
from typing import Optional, Dict, Any, List
from sqlalchemy import create_engine, text
import pandas as pd
# from langchain_community.vectorstores import Chroma
from langchain_chroma import Chroma
from ..common.constants import CHROMADB_INDEX_SUMMARIES, CHROMADB_INDEX_DOCS
from .log_setup import get_logger
from .langchain_azure_openai import azure_embedding_openai_client
from ..common.descriptions import ref_dict
from .create_vector_store import CHROMA_DB_FOLDER, db_url

# from ..utils.create_summaries_db import summary_persist_directory
# Get logger instance
logger = get_logger()

class SummaryRetriever:
    def __init__(self, site_area: str):
        """
        Initialize retriever for a specific site area.
        Args:
            site_area (str): Site area name (e.g., 'pd', 'ae_sae')
        """
        self.site_area = site_area
        self.engine = create_engine(db_url)
        
<<<<<<< HEAD
        # Adjusting the names for PD and AE_SAE
        # if site_area == "PD":
        #     site_area_ = 'pd'
        # elif site_area == 'AE_SAE':
        #     site_area_ = 'ae_sae'
        # else:
        #     site_area_ = site_area

=======
>>>>>>> 557edd11
        summary_persist_directory = os.path.join(CHROMA_DB_FOLDER, site_area, "summary")
        # logger.debug(f"Using ChromaDB directory: {summary_persist_directory}")

        if not os.path.exists(summary_persist_directory):
            raise ValueError(f"No ChromaDB found for site area: {site_area}")
        self.vectorstore = Chroma(
            persist_directory=summary_persist_directory,
            embedding_function=azure_embedding_openai_client,
            collection_name=CHROMADB_INDEX_SUMMARIES
        )
    def retrieve_relevant_documents(
        self,
        query: str,
        k: int = 1,
        site_id: Optional[str] = None,
        trial_id: Optional[str] = None
    ) -> List[Dict[str, Any]]:
        """
        Retrieve relevant documents based on the query and fetch original data from PostgreSQL.
        Args:
            query (str): Search query
            k (int): Number of results to return
            site_id (str, optional): Filter by site ID
            trial_id (str, optional): Filter by trial ID
        Returns:
            List of dictionaries containing both vector search results and original data
        """
        try:
            # Search in ChromaDB
            results = self.vectorstore.similarity_search_with_relevance_scores(query, k=k)
            # logger.debug(f"chromadb result: {results}")
            retrieved_docs = []
            for doc, score in results:
                # Get metadata from ChromaDB result
                metadata = doc.metadata
                database = metadata.get('database_name', 'rag_db')
                schema = metadata.get('schema_name', 'pd')
                table = metadata.get('table_name', 'protocol_deviation')
                
                # Build SQL query and parameters list
                conditions = ["1=1"]

                # logger.debug(f"ref_dict:{ref_dict}")
                # logger.debug(f"site_area:{self.site_area}")
                # logger.debug(f"table:{table}")
                if table == 'adverse_events':
                    table_ = "Adverse Events"
                else:
                    table_ = table
                site_id_name = ref_dict.get(self.site_area).get(table_)['site_id']
                trial_id_name = ref_dict.get(self.site_area).get(table_)['trial_id']
                # logger.info(f"site_id_name: {site_id_name}, trial_id_name: {trial_id_name}")
                if site_id and site_id_name:
                    conditions.append(f"\"{site_id_name}\" = '{site_id}'")
                if trial_id and trial_id_name:
                    conditions.append(f"\"{trial_id_name}\" = '{trial_id}'")

                # Construct the final query
                sql_query = f"""
                SELECT * FROM {database}.{schema}.{table}
                WHERE {' AND '.join(conditions)}
                """

                # Execute query using pandas read_sql with params
                with self.engine.connect() as conn:
                    result_table = pd.read_sql(sql_query, conn)
                # Combine vector search results with original data
                retrieved_docs.append({
                'relevance_score': score,
                'summary': doc.page_content,
                'metadata': metadata,
<<<<<<< HEAD
                'original_data': generate_formatted_html_table(result_table) if not result_table.empty else None
=======
                'sql_query': sql_query,
                # 'original_data': result_table.to_dict('records') if not result_table.empty else None
                'original_data': result_table.to_html(index=False)
>>>>>>> 557edd11
                })
            return retrieved_docs
        except Exception as e:
            logger.error(f"Error retrieving site documents: {str(e)}")
            return []

def generate_formatted_html_table(df):
    """
    Generate a properly formatted HTML table from a pandas DataFrame.
    This ensures the table has the correct structure for frontend styling.
    
    Args:
        df (pandas.DataFrame): The DataFrame to convert to HTML
        
    Returns:
        str: HTML table with proper structure
    """
    if df.empty:
        return ""
    
    # Generate the table header
    header = "<thead><tr>"
    for col in df.columns:
        header += f'<th>{col}</th>'
    header += "</tr></thead>"
    
    # Generate the table body
    body = "<tbody>"
    for _, row in df.iterrows():
        body += "<tr>"
        for val in row:
            # Handle different data types
            if pd.isna(val):
                cell_content = ""
            elif isinstance(val, (int, float)):
                cell_content = str(val)
            else:
                cell_content = str(val)
            body += f"<td>{cell_content}</td>"
        body += "</tr>"
    body += "</tbody>"
    
    # Combine into a complete table
    table = f'<table class="min-w-full text-sm border-collapse">{header}{body}</table>'
    return table

class GuidelinesRetriever:
    def __init__(self, site_area: str) -> None:
        self.site_area = site_area
        # Initialize ChromaDB for this site area
        guidelines_persist_directory = os.path.join(CHROMA_DB_FOLDER, site_area, "guidelines") 
        if not os.path.exists(guidelines_persist_directory):
            raise ValueError(f"No ChromaDB found for site area: {site_area}")
        self.vectorstore = Chroma(
            persist_directory=guidelines_persist_directory,
            embedding_function=azure_embedding_openai_client,
            collection_name=CHROMADB_INDEX_DOCS
        )
        # logger.debug(f"guidelines_vectorstore: {self.vectorstore}")

    def retrieve_relevant_documents(
        self,
        query: str,
        k: int = 3,
        site_id: Optional[str] = None,
        trial_id: Optional[str] = None
    ) -> List[Dict[str, Any]]:
        """
        Retrieve relevant documents based on the query and fetch original data from PostgreSQL.
        Args:
            query (str): Search query
            k (int): Number of results to return
            site_id (str, optional): Filter by site ID
            trial_id (str, optional): Filter by trial ID
        Returns:
            List of dictionaries containing both vector search results and original data
        """
        try:
            # Search in ChromaDB
            results = self.vectorstore.similarity_search_with_relevance_scores(query, k=k)
            # logger.debug(f"chromadb result: {results}")
            return results
        except Exception as e:
            logger.error(f"Error retrieving relevant documents: {e}")<|MERGE_RESOLUTION|>--- conflicted
+++ resolved
@@ -24,17 +24,6 @@
         self.site_area = site_area
         self.engine = create_engine(db_url)
         
-<<<<<<< HEAD
-        # Adjusting the names for PD and AE_SAE
-        # if site_area == "PD":
-        #     site_area_ = 'pd'
-        # elif site_area == 'AE_SAE':
-        #     site_area_ = 'ae_sae'
-        # else:
-        #     site_area_ = site_area
-
-=======
->>>>>>> 557edd11
         summary_persist_directory = os.path.join(CHROMA_DB_FOLDER, site_area, "summary")
         # logger.debug(f"Using ChromaDB directory: {summary_persist_directory}")
 
@@ -106,13 +95,8 @@
                 'relevance_score': score,
                 'summary': doc.page_content,
                 'metadata': metadata,
-<<<<<<< HEAD
+                'sql_query': sql_query,
                 'original_data': generate_formatted_html_table(result_table) if not result_table.empty else None
-=======
-                'sql_query': sql_query,
-                # 'original_data': result_table.to_dict('records') if not result_table.empty else None
-                'original_data': result_table.to_html(index=False)
->>>>>>> 557edd11
                 })
             return retrieved_docs
         except Exception as e:
