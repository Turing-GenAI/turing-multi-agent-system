import os
from typing import Optional, Dict, Any, List
from sqlalchemy import create_engine, text
import pandas as pd
# from langchain_community.vectorstores import Chroma
from langchain_chroma import Chroma
from ..common.constants import CHROMADB_INDEX_SUMMARIES, CHROMADB_INDEX_DOCS
from .log_setup import get_logger
from .langchain_azure_openai import azure_embedding_openai_client
from ..common.descriptions import ref_dict
from .create_vector_store import CHROMA_DB_FOLDER, db_url

# from ..utils.create_summaries_db import summary_persist_directory
# Get logger instance
logger = get_logger()

class SummaryRetriever:
    def __init__(self, site_area: str):
        """
        Initialize retriever for a specific site area.
        Args:
            site_area (str): Site area name (e.g., 'pd', 'ae_sae')
        """
        self.site_area = site_area
        self.engine = create_engine(db_url)
<<<<<<< HEAD

=======
        
>>>>>>> 335c6d4d
        summary_persist_directory = os.path.join(CHROMA_DB_FOLDER, site_area, "summary")
        # logger.debug(f"Using ChromaDB directory: {summary_persist_directory}")

        if not os.path.exists(summary_persist_directory):
            raise ValueError(f"No ChromaDB found for site area: {site_area}")
        self.vectorstore = Chroma(
            persist_directory=summary_persist_directory,
            embedding_function=azure_embedding_openai_client,
            collection_name=CHROMADB_INDEX_SUMMARIES
        )
    def retrieve_relevant_documents(
        self,
        query: str,
        k: int = 1,
        site_id: Optional[str] = None,
        trial_id: Optional[str] = None
    ) -> List[Dict[str, Any]]:
        """
        Retrieve relevant documents based on the query and fetch original data from PostgreSQL.
        Args:
            query (str): Search query
            k (int): Number of results to return
            site_id (str, optional): Filter by site ID
            trial_id (str, optional): Filter by trial ID
        Returns:
            List of dictionaries containing both vector search results and original data
        """
        try:
            # Search in ChromaDB
            results = self.vectorstore.similarity_search_with_relevance_scores(query, k=k)
            # logger.debug(f"chromadb result: {results}")
            retrieved_docs = []
            for doc, score in results:
                # Get metadata from ChromaDB result
                metadata = doc.metadata
                database = metadata.get('database_name', 'rag_db')
                schema = metadata.get('schema_name', 'pd')
                table = metadata.get('table_name', 'protocol_deviation')
                
                # Build SQL query and parameters list
                conditions = ["1=1"]

                # logger.debug(f"ref_dict:{ref_dict}")
                # logger.debug(f"site_area:{self.site_area}")
                # logger.debug(f"table:{table}")
                if table == 'adverse_events':
                    table_ = "Adverse Events"
                else:
                    table_ = table
                site_id_name = ref_dict.get(self.site_area).get(table_)['site_id']
                trial_id_name = ref_dict.get(self.site_area).get(table_)['trial_id']
                # logger.info(f"site_id_name: {site_id_name}, trial_id_name: {trial_id_name}")
                if site_id and site_id_name:
                    conditions.append(f"\"{site_id_name}\" = '{site_id}'")
                if trial_id and trial_id_name:
                    conditions.append(f"\"{trial_id_name}\" = '{trial_id}'")

                # Construct the final query
                sql_query = f"""
                SELECT * FROM {database}.{schema}.{table}
                WHERE {' AND '.join(conditions)}
                """

                # Execute query using pandas read_sql with params
                with self.engine.connect() as conn:
                    result_table = pd.read_sql(sql_query, conn)
                # Combine vector search results with original data
                retrieved_docs.append({
                'relevance_score': score,
                'summary': doc.page_content,
                'metadata': metadata,
                'sql_query': sql_query,
                # 'original_data': result_table.to_dict('records') if not result_table.empty else None
                'original_data': result_table.to_html(index=False)
                })
            return retrieved_docs
        except Exception as e:
            logger.error(f"Error retrieving site documents: {str(e)}")
            return []


class GuidelinesRetriever:
    def __init__(self, site_area: str) -> None:
        self.site_area = site_area
        # Initialize ChromaDB for this site area
        guidelines_persist_directory = os.path.join(CHROMA_DB_FOLDER, site_area, "guidelines") 
        if not os.path.exists(guidelines_persist_directory):
            raise ValueError(f"No ChromaDB found for site area: {site_area}")
        self.vectorstore = Chroma(
            persist_directory=guidelines_persist_directory,
            embedding_function=azure_embedding_openai_client,
            collection_name=CHROMADB_INDEX_DOCS
        )
        # logger.debug(f"guidelines_vectorstore: {self.vectorstore}")

    def retrieve_relevant_documents(
        self,
        query: str,
        k: int = 3,
        site_id: Optional[str] = None,
        trial_id: Optional[str] = None
    ) -> List[Dict[str, Any]]:
        """
        Retrieve relevant documents based on the query and fetch original data from PostgreSQL.
        Args:
            query (str): Search query
            k (int): Number of results to return
            site_id (str, optional): Filter by site ID
            trial_id (str, optional): Filter by trial ID
        Returns:
            List of dictionaries containing both vector search results and original data
        """
        try:
            # Search in ChromaDB
            results = self.vectorstore.similarity_search_with_relevance_scores(query, k=k)
            # logger.debug(f"chromadb result: {results}")
            return results
        except Exception as e:
            logger.error(f"Error retrieving relevant documents: {e}")<|MERGE_RESOLUTION|>--- conflicted
+++ resolved
@@ -23,11 +23,7 @@
         """
         self.site_area = site_area
         self.engine = create_engine(db_url)
-<<<<<<< HEAD
-
-=======
         
->>>>>>> 335c6d4d
         summary_persist_directory = os.path.join(CHROMA_DB_FOLDER, site_area, "summary")
         # logger.debug(f"Using ChromaDB directory: {summary_persist_directory}")
 
