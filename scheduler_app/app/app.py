import json
import logging
import os
import subprocess
from contextlib import asynccontextmanager
from datetime import datetime
from typing import Dict, List, Optional
import base64
import tempfile


from app.config import REDIS_DB, REDIS_HOST, REDIS_PORT, REDIS_PWD, agent_outputs_path
from fastapi import FastAPI, HTTPException, Query
from fastapi.middleware.cors import CORSMiddleware
from pydantic import BaseModel, Field
from redis import Redis
from app.setup_redis import connect_to_redis, initialize_redis_structure
from app.middle_parser import parse_ai_messages, filter_parsed_messages_by_name, add_content, summarize_content, filter_json_keys, merge_selfrag_nodes

# Configure logging
logging.basicConfig(level=logging.INFO)
logger = logging.getLogger(__name__)

app = FastAPI()

# Add CORS middleware
app.add_middleware(
    CORSMiddleware,
    allow_origins=["*"],  # Allows all origins, can specify a list of allowed origins
    allow_credentials=True,
    allow_methods=["*"],  # Allows all methods (GET, POST, etc.)
    allow_headers=["*"],  # Allows all headers
)


# Connect to Redis
redis_client = Redis(host=REDIS_HOST, port=REDIS_PORT, db=REDIS_DB, decode_responses=True)
# redis_client = Redis(host=REDIS_HOST, port=REDIS_PORT, password=REDIS_PWD, ssl=True, decode_responses=True)

# Define the lifespan context manager
@asynccontextmanager
async def lifespan(app: FastAPI):
    # Connect to Redis during the startup phase
    redis_client = connect_to_redis()
    initialize_redis_structure(redis_client)
    # Yield the application lifespan
    yield
    # You can add any shutdown logic here if needed
    logging.info("Shutting down...")
    print("Shutting down....")


@app.get("/")
async def home():
    """
    Root endpoint to verify API is running.
    """
    return "API is running"


# Pydantic model for job scheduling input
class JobInput(BaseModel):
    site_id: str
    trial_id: str
    date: str  # Expected format: "%Y-%m-%d"
    # Optional: Datetime string for future scheduling in "YYYY-MM-DD HH:MM:SS" format
    run_at: Optional[str] = Field(default=None)

# Run core/agent app in headless mode...!
def run_script_headless():
    # Change directory to jnj_audit_copilot
    os.chdir("/app/jnj_audit_copilot")  # Directly specify the relative path
    script_path = "run_app_redis.py"
    subprocess.Popen(["python3", script_path]) #, creationflags=subprocess.CREATE_NO_WINDOW)
    os.chdir("/app/scheduler_app")

# Route to schedule a job
@app.post("/schedule-job/")
async def schedule_job(job_input: JobInput):
    """
    Endpoint to schedule a new job.
    Stores job details in a Redis hash and adds the job_id to the sorted set for scheduling.
    """

    # Check for existing jobs with specified statuses
    job_ids = redis_client.zrange("job_queue", 0, -1)
    # blocked_statuses = ["processing", "queued", "take_human_feedback", "got_human_feedback"]
    blocked_statuses = []
    for job_id in job_ids:
        job_hash_key = f"job_status:{job_id}"
        job_data = redis_client.hgetall(job_hash_key)
        if job_data and job_data.get("status") in blocked_statuses:
            raise HTTPException(
                status_code=400, 
                detail="Cannot schedule new job. Another job is currently in progress or awaiting feedback."
            )
            
    current_time = datetime.now()
    job_id = current_time.strftime("%Y%m%d%H%M%S")

    # Determine the run_at time
    if not job_input.run_at:
        run_at = current_time.strftime("%Y-%m-%d %H:%M:%S")
    else:
        try:
            # Validate and parse the run_at format
            run_at_time = datetime.strptime(job_input.run_at, "%Y-%m-%d %H:%M:%S")
            run_at = job_input.run_at
        except ValueError:
            raise HTTPException(status_code=400, detail="run_at must be in 'YYYY-MM-DD HH:MM:SS' format")

    # Create a job payload with status "queued"
    job_data = {
        "job_id": job_id,
        "site_id": job_input.site_id,
        "date": job_input.date,
        "trial_id": job_input.trial_id,
        "run_at": run_at,
        "status": "queued",
        "feedback": "",  # Initialize feedback as an empty string
    }

    # Store job data as a Redis hash
    job_hash_key = f"job_status:{job_id}"
    redis_client.hset(job_hash_key, mapping=job_data)
    logger.info(f"Stored job data in hash: {job_hash_key}")

    # Add job_id to the sorted set with run_at as the score (for scheduling)
    run_at_timestamp = run_at_time.timestamp() if job_input.run_at else current_time.timestamp()
    redis_client.zadd("job_queue", {job_id: run_at_timestamp})
    logger.info(f"Added job_id {job_id} to 'job_queue' with score {run_at_timestamp}")
    run_script_headless() ### run the jnj core app....!
    return {"message": "Job scheduled", "job_id": job_id, "run_at": run_at}


# Route to view all jobs
@app.get("/jobs/")
async def get_jobs(status: Optional[str] = Query(None, description="Filter jobs by status")):
    """
    Endpoint to retrieve scheduled jobs.
    If 'status' is provided, returns only jobs matching that status.
    If 'status' is None, returns all jobs.
    """
    # Get all job_ids from the sorted set
    job_ids = redis_client.zrange("job_queue", 0, -1)
    jobs_list: List[Dict[str, str]] = []

    for job_id in job_ids:
        job_hash_key = f"job_status:{job_id}"
        job_data = redis_client.hgetall(job_hash_key)

        if job_data:
            if status:
                if job_data.get("status") == status:
                    jobs_list.append(job_data)
                    logger.debug(f"Retrieved job data for {job_id}: {job_data}")
            else:
                jobs_list.append(job_data)
                logger.debug(f"Retrieved job data for {job_id}: {job_data}")
        else:
            logger.warning(f"No job data found for {job_id}. Removing from 'job_queue'.")
            # Clean up: Remove job_id from sorted set if hash does not exist
            redis_client.zrem("job_queue", job_id)

    return {"jobs": jobs_list}


# Route to delete a specific job
@app.delete("/jobs/{job_id}")
async def delete_job(job_id: str):
    """
    Endpoint to delete a specific job.
    Removes the job_id from the sorted set and deletes the corresponding hash.
    """
    # Remove job_id from the sorted set
    result = redis_client.zrem("job_queue", job_id)
    logger.info(f"Attempted to remove job_id {job_id} from 'job_queue'. Result: {result}")

    if result == 0:
        logger.error(f"Job {job_id} not found in 'job_queue'.")
        raise HTTPException(status_code=404, detail="Job not found in queue")

    # Delete the job hash
    job_hash_key = f"job_status:{job_id}"
    redis_client.delete(job_hash_key)
    logger.info(f"Deleted job hash: {job_hash_key}")

    return {"message": f"Job {job_id} removed"}


# Route to view a specific job status
@app.get("/job-status/{job_id}")
async def get_job_status(job_id: str):
    """
    Endpoint to retrieve the status and details of a specific job.
    """
    job_hash_key = f"job_status:{job_id}"
    job_data = redis_client.hgetall(job_hash_key)

    if not job_data:
        logger.error(f"Job {job_id} not found.")
        raise HTTPException(status_code=404, detail="Job not found")

    logger.debug(f"Retrieved job data for {job_id}: {job_data}")

    return {"job_id": job_id, "status": job_data.get("status"), "job_details": job_data}


class JobUpdateInput(BaseModel):
    status: Optional[str] = None
    feedback: Optional[str] = None
    processing_start_time: Optional[str] = None
    completed_time: Optional[str] = None
    error_details: Optional[str] = None


@app.put("/update-job/{job_id}")
async def update_job(job_id: str, job_update: JobUpdateInput):
    """
    Endpoint to update specific fields of a job.
    Allows updating 'status', 'feedback', 'processing_start_time', 'completed_time', and 'error_details'.
    Only updates fields that are provided (not None).
    """
    job_hash_key = f"job_status:{job_id}"

    # Check if the job exists in Redis
    if not redis_client.exists(job_hash_key):
        logger.error(f"Job {job_id} not found for update.")
        raise HTTPException(status_code=404, detail=f"Job {job_id} not found")

    # Convert Pydantic model to dict and remove None values
    update_fields = {k: v for k, v in job_update.dict().items() if v is not None}

    if update_fields:
        # Update fields in Redis hash
        redis_client.hset(job_hash_key, mapping=update_fields)
        logger.info(f"Updated job {job_id} with fields: {update_fields}")
    else:
        logger.warning(f"No fields provided to update for job {job_id}.")
        raise HTTPException(status_code=400, detail="No fields to update")

    return {"message": f"Job {job_id} updated successfully", "updated_fields": update_fields}


class JobMessages(BaseModel):
    ai_messages: Optional[bool] = True
    ai_message_type: Optional[str] = 'all'
    findings: Optional[bool] = True
    last_position: Optional[int] = 0


@app.put("/get_ai_messages/{job_id}")
def get_ai_messages(job_id: str, job_details: JobMessages):
    new_messages = []
    current_position = job_details.last_position
    full_messages = "Agent is processing!"

    if job_details.ai_messages:
        local_path = os.path.join(agent_outputs_path, "agent_scratch_pads")
        ai_messages_path = None
        
        if job_details.ai_message_type == 'sgr':
            ai_messages_path = os.path.join(local_path, 'sgr_' + job_id + ".txt")
        elif job_details.ai_message_type == 'inspection':
            ai_messages_path = os.path.join(local_path, 'inspection_' + job_id + ".txt")
        elif job_details.ai_message_type == 'trailmaster':
            ai_messages_path = os.path.join(local_path, 'trailmaster_' + job_id + ".txt")
        else:
            ai_messages_path = os.path.join(local_path, job_id + ".txt")

        if ai_messages_path is not None:
            if os.path.exists(ai_messages_path):
                with open(ai_messages_path, "r") as f:
                    full_content = f.read()
                    if full_content:
                        full_messages = full_content.replace("[1m", "").replace("[0m", "")
                
                if current_position < os.path.getsize(ai_messages_path):
                    with open(ai_messages_path, "r") as f:
                        f.seek(current_position)
                        new_content = f.read()
                        if new_content:
                            new_ai_messages = new_content.replace("[1m", "").replace("[0m", "")
                            new_messages = [new_ai_messages]
                        current_position = f.tell()
    
    findings = {}
    if job_details.findings:
        local_path = os.path.join(agent_outputs_path, "activity_findings")
        findings_path = os.path.join(local_path, job_id)
        if os.path.exists(findings_path):
            json_files = os.listdir(findings_path)
            for j in json_files:
                if j.endswith(".json"):
                    j1 = os.path.join(findings_path, j)
                    with open(j1, "r") as f:
                        table_data = f.read()
                    table_data = json.loads(table_data)
                    conclusion = ""
                    conclusion_file = 'conclusion_' + j.replace(".json", ".txt").replace("discrepancy_data_", "")
                    conclusion_path = os.path.join(local_path, job_id, conclusion_file)
                    # print(conclusion_path)
                    if os.path.exists(conclusion_path):
                        with open(conclusion_path, "r") as c:
                            conclusion = c.read()
                    json_data = {}
                    json_data["conclusion"] = conclusion
                    json_data["table"] = table_data

                    findings[j.replace(".json", "")] = json_data

    try:
        # Parse the latest AI message
        message_parser = parse_ai_messages(new_messages[0] if new_messages else "")
        logger.debug(f"Parsed {len(message_parser)} messages from AI output")
        
        # **Merge SelfRAG nodes BEFORE filtering**
        merged_messages = merge_selfrag_nodes(message_parser)
        logger.debug(f"After merging, have {len(merged_messages)} messages")
        
        # Filter messages AFTER merging
        processed_messages = filter_parsed_messages_by_name(merged_messages)
        logger.debug(f"After filtering, have {len(processed_messages)} messages")
        
        # Add content for messages that don't have it yet
        logger.debug("Adding content to processed messages")
        compressed_data = add_content(processed_messages) if processed_messages else []
        logger.debug(f"Added content to {len(compressed_data)} messages")
        
        # Summarize the content
        logger.debug("Summarizing content")
        summarized_data = summarize_content(compressed_data) if compressed_data else []
        logger.debug(f"Summarized {len(summarized_data)} messages")
        
        # Filter down to essential keys
        logger.debug("Filtering down to essential keys")
        filtered_data = filter_json_keys(summarized_data) if summarized_data else []
        logger.debug(f"Final output has {len(filtered_data)} messages")

    except Exception as e:
        logger.error(f"Error processing AI messages: {str(e)}")
<<<<<<< HEAD
        import traceback
        logger.error(traceback.format_exc())
=======
>>>>>>> 82a783d2
        filtered_data = []    

    res = {"ai_messages": full_messages, "new_ai_messages": new_messages, "last_position": current_position, "findings": findings, "filtered_data": filtered_data}
    return res



# Route to view a specific job status
@app.get("/get_sgr_ppt/{job_id}")
def get_sgr_ppt(job_id: str):
    # Construct the path to the PPT file based on the job_id
    ppt_path = os.path.join(agent_outputs_path, f"SGR/{job_id}/combined_presentation.pptx")  # {job_id}
    
    # Check if the PPT file exists
    if not os.path.exists(ppt_path):
        raise HTTPException(status_code=404, detail="PPT file not found")
    
    '''# Read the PPT file in binary mode
    with open(ppt_path, "rb") as ppt_file:
        ppt_data = ppt_file.read()
    
    # Encode the PPT file content to base64
    ppt_base64 = base64.b64encode(ppt_data).decode('utf-8')
    
    # Return the base64-encoded string
    return {"ppt_base64": ppt_base64}'''
    try:
        with tempfile.TemporaryDirectory() as tmpdirname:
            # Convert PPTX to PDF using LibreOffice
            pdf_path = os.path.join(agent_outputs_path, f"SGR/{job_id}")  # f"{job_id}.pdf")
            command = f'libreoffice --headless --convert-to pdf "{ppt_path}" --outdir "{pdf_path}"'
            conversion_result = os.system(command)
            
            # Check if conversion was successful
            pdf_file_path = os.path.join(pdf_path, "combined_presentation.pdf")
            if not os.path.exists(pdf_file_path):
                raise HTTPException(status_code=500, detail="Failed to convert PPTX to PDF")
            
            # Read the PDF file in binary mode
            with open(pdf_file_path, "rb") as pdf_file:
                pdf_data = pdf_file.read()
            
            # Encode the PDF file content to base64
            pdf_base64 = base64.b64encode(pdf_data).decode('utf-8')
    except Exception as e:
        raise HTTPException(status_code=500, detail=str(e))

    return {"pdf_base64": pdf_base64}

class FeedbackInput(BaseModel):
    feedbackType: str
    feedbackMessage: str
    isSGR: bool = False # default is False

@app.post("/user_feedback/{job_id}/{filename:path}")
@app.post("/user_feedback/{job_id}")  # Additional route without filename
async def add_feedback_to_finding(job_id: str,  feedback: FeedbackInput, filename: Optional[str]=None):
    """
    Add feedback to a specific finding file
    """

    # Determine the filename based on input
    actual_filename = "SGR_feedback.json" if feedback.isSGR else f"{filename}_feedback.json"
    
    if not feedback.isSGR and not filename:
        raise HTTPException(status_code=400, detail="Filename is required when not providing SGR feedback")
    
    # Construct the full path to the file
    feedback_file_path = os.path.join(agent_outputs_path, "activity_findings", job_id, actual_filename)
    
    # Prepare feedback data
    feedback_data = {
        "feedbackType": feedback.feedbackType,
        "feedbackMessage": feedback.feedbackMessage
    }

    try:
        # Create directory if it doesn't exist
        os.makedirs(os.path.dirname(feedback_file_path), exist_ok=True)
        # Write/update feedback file
        with open(feedback_file_path, 'w') as file:
            json.dump(feedback_data, file, indent=4)
        
        logger.info(f"Successfully saved feedback to {feedback_file_path}")
        return {"message": "Feedback saved successfully", "data": feedback_data}
        
    except Exception as e:
        logger.error(f"Error saving feedback: {str(e)}")
        raise HTTPException(status_code=500, detail=str(e))

    # # Check if file exists
    # if not os.path.exists(file_path):
    #     logger.error(f"Finding file not found: {file_path}")
    #     raise HTTPException(status_code=404, detail="Finding file not found")
    
    # try:
    #     # Read existing JSON file
    #     with open(file_path, 'r') as file:
    #         existing_data = json.load(file)
        
    #     # Add feedback information
    #     existing_data['feedbackType'] = feedback.feedbackType
    #     existing_data['feedbackMessage'] = feedback.feedbackMessage
        
    #     # Write updated JSON back to file
    #     with open(file_path, 'w') as file:
    #         json.dump(existing_data, file, indent=4)
        
    #     logger.info(f"Successfully added feedback to {filename}")
    #     return {"message": "Feedback added successfully", "data": existing_data}
        
    # except json.JSONDecodeError:
    #     logger.error(f"Invalid JSON in file: {file_path}")
    #     raise HTTPException(status_code=400, detail="Invalid JSON file")
    # except Exception as e:
    #     logger.error(f"Error processing feedback: {str(e)}")
    #     raise HTTPException(status_code=500, detail=str(e))

@app.get("/get_retrieved_context/{job_id}")
async def get_retrieved_context(job_id: str):
    """
    Endpoint to retrieve the contents of the retrieved context JSON file based on job_id.
    """
    # Construct the file path based on the job_id
    local_path = os.path.join(agent_outputs_path, "agent_scratch_pads")
    filename = f"{job_id}_retrieved_context_dict.json"
    json_file_path = os.path.join(local_path, filename)

    # Check if the file exists
    if not os.path.exists(json_file_path):
        raise HTTPException(status_code=404, detail="JSON file not found")

    # Read the contents of the JSON file
    try:
        with open(json_file_path, "r") as file:
            retrieved_context = json.load(file)
    except Exception as e:
        raise HTTPException(status_code=500, detail=f"Error reading JSON file: {str(e)}")

    return retrieved_context<|MERGE_RESOLUTION|>--- conflicted
+++ resolved
@@ -339,11 +339,6 @@
 
     except Exception as e:
         logger.error(f"Error processing AI messages: {str(e)}")
-<<<<<<< HEAD
-        import traceback
-        logger.error(traceback.format_exc())
-=======
->>>>>>> 82a783d2
         filtered_data = []    
 
     res = {"ai_messages": full_messages, "new_ai_messages": new_messages, "last_position": current_position, "findings": findings, "filtered_data": filtered_data}
