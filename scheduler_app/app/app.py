import json
import logging
import os
import subprocess
from contextlib import asynccontextmanager
from datetime import datetime
from typing import Dict, List, Optional
import base64
import tempfile


from app.config import REDIS_DB, REDIS_HOST, REDIS_PORT, REDIS_PWD, agent_outputs_path
from fastapi import FastAPI, HTTPException, Query
from fastapi.middleware.cors import CORSMiddleware
from pydantic import BaseModel, Field
from redis import Redis
from app.setup_redis import connect_to_redis, initialize_redis_structure

# Configure logging
logging.basicConfig(level=logging.INFO)
logger = logging.getLogger(__name__)

app = FastAPI()

# Add CORS middleware
app.add_middleware(
    CORSMiddleware,
    allow_origins=["*"],  # Allows all origins, can specify a list of allowed origins
    allow_credentials=True,
    allow_methods=["*"],  # Allows all methods (GET, POST, etc.)
    allow_headers=["*"],  # Allows all headers
)


# Connect to Redis
redis_client = Redis(host=REDIS_HOST, port=REDIS_PORT, db=REDIS_DB, decode_responses=True)
# redis_client = Redis(host=REDIS_HOST, port=REDIS_PORT, password=REDIS_PWD, ssl=True, decode_responses=True)

# Define the lifespan context manager
@asynccontextmanager
async def lifespan(app: FastAPI):
    # Connect to Redis during the startup phase
    redis_client = connect_to_redis()
    initialize_redis_structure(redis_client)
    # Yield the application lifespan
    yield
    # You can add any shutdown logic here if needed
    logging.info("Shutting down...")
    print("Shutting down....")


@app.get("/")
async def home():
    """
    Root endpoint to verify API is running.
    """
    return "API is running"


# Pydantic model for job scheduling input
class JobInput(BaseModel):
    site_id: str
    trial_id: str
    date: str  # Expected format: "%Y-%m-%d"
    # Optional: Datetime string for future scheduling in "YYYY-MM-DD HH:MM:SS" format
    run_at: Optional[str] = Field(default=None)

# Run core/agent app in headless mode...!
def run_script_headless():
    # Change directory to jnj_audit_copilot
    os.chdir("/app/jnj_audit_copilot")  # Directly specify the relative path
    script_path = "run_app_redis.py"
    subprocess.Popen(["python3", script_path]) #, creationflags=subprocess.CREATE_NO_WINDOW)
    os.chdir("/app/scheduler_app")

# Route to schedule a job
@app.post("/schedule-job/")
async def schedule_job(job_input: JobInput):
    """
    Endpoint to schedule a new job.
    Stores job details in a Redis hash and adds the job_id to the sorted set for scheduling.
    """

    # Check for existing jobs with specified statuses
    job_ids = redis_client.zrange("job_queue", 0, -1)
    # blocked_statuses = ["processing", "queued", "take_human_feedback", "got_human_feedback"]
    blocked_statuses = []
    for job_id in job_ids:
        job_hash_key = f"job_status:{job_id}"
        job_data = redis_client.hgetall(job_hash_key)
        if job_data and job_data.get("status") in blocked_statuses:
            raise HTTPException(
                status_code=400, 
                detail="Cannot schedule new job. Another job is currently in progress or awaiting feedback."
            )
            
    current_time = datetime.now()
    job_id = current_time.strftime("%Y%m%d%H%M%S")

    # Determine the run_at time
    if not job_input.run_at:
        run_at = current_time.strftime("%Y-%m-%d %H:%M:%S")
    else:
        try:
            # Validate and parse the run_at format
            run_at_time = datetime.strptime(job_input.run_at, "%Y-%m-%d %H:%M:%S")
            run_at = job_input.run_at
        except ValueError:
            raise HTTPException(status_code=400, detail="run_at must be in 'YYYY-MM-DD HH:MM:SS' format")

    # Create a job payload with status "queued"
    job_data = {
        "job_id": job_id,
        "site_id": job_input.site_id,
        "date": job_input.date,
        "trial_id": job_input.trial_id,
        "run_at": run_at,
        "status": "queued",
        "feedback": "",  # Initialize feedback as an empty string
    }

    # Store job data as a Redis hash
    job_hash_key = f"job_status:{job_id}"
    redis_client.hset(job_hash_key, mapping=job_data)
    logger.info(f"Stored job data in hash: {job_hash_key}")

    # Add job_id to the sorted set with run_at as the score (for scheduling)
    run_at_timestamp = run_at_time.timestamp() if job_input.run_at else current_time.timestamp()
    redis_client.zadd("job_queue", {job_id: run_at_timestamp})
    logger.info(f"Added job_id {job_id} to 'job_queue' with score {run_at_timestamp}")
    run_script_headless() ### run the jnj core app....!
    return {"message": "Job scheduled", "job_id": job_id, "run_at": run_at}


# Route to view all jobs
@app.get("/jobs/")
async def get_jobs(status: Optional[str] = Query(None, description="Filter jobs by status")):
    """
    Endpoint to retrieve scheduled jobs.
    If 'status' is provided, returns only jobs matching that status.
    If 'status' is None, returns all jobs.
    """
    # Get all job_ids from the sorted set
    job_ids = redis_client.zrange("job_queue", 0, -1)
    jobs_list: List[Dict[str, str]] = []

    for job_id in job_ids:
        job_hash_key = f"job_status:{job_id}"
        job_data = redis_client.hgetall(job_hash_key)

        if job_data:
            if status:
                if job_data.get("status") == status:
                    jobs_list.append(job_data)
                    logger.debug(f"Retrieved job data for {job_id}: {job_data}")
            else:
                jobs_list.append(job_data)
                logger.debug(f"Retrieved job data for {job_id}: {job_data}")
        else:
            logger.warning(f"No job data found for {job_id}. Removing from 'job_queue'.")
            # Clean up: Remove job_id from sorted set if hash does not exist
            redis_client.zrem("job_queue", job_id)

    return {"jobs": jobs_list}


# Route to delete a specific job
@app.delete("/jobs/{job_id}")
async def delete_job(job_id: str):
    """
    Endpoint to delete a specific job.
    Removes the job_id from the sorted set and deletes the corresponding hash.
    """
    # Remove job_id from the sorted set
    result = redis_client.zrem("job_queue", job_id)
    logger.info(f"Attempted to remove job_id {job_id} from 'job_queue'. Result: {result}")

    if result == 0:
        logger.error(f"Job {job_id} not found in 'job_queue'.")
        raise HTTPException(status_code=404, detail="Job not found in queue")

    # Delete the job hash
    job_hash_key = f"job_status:{job_id}"
    redis_client.delete(job_hash_key)
    logger.info(f"Deleted job hash: {job_hash_key}")

    return {"message": f"Job {job_id} removed"}


# Route to view a specific job status
@app.get("/job-status/{job_id}")
async def get_job_status(job_id: str):
    """
    Endpoint to retrieve the status and details of a specific job.
    """
    job_hash_key = f"job_status:{job_id}"
    job_data = redis_client.hgetall(job_hash_key)

    if not job_data:
        logger.error(f"Job {job_id} not found.")
        raise HTTPException(status_code=404, detail="Job not found")

    logger.debug(f"Retrieved job data for {job_id}: {job_data}")

    return {"job_id": job_id, "status": job_data.get("status"), "job_details": job_data}


class JobUpdateInput(BaseModel):
    status: Optional[str] = None
    feedback: Optional[str] = None
    processing_start_time: Optional[str] = None
    completed_time: Optional[str] = None
    error_details: Optional[str] = None


@app.put("/update-job/{job_id}")
async def update_job(job_id: str, job_update: JobUpdateInput):
    """
    Endpoint to update specific fields of a job.
    Allows updating 'status', 'feedback', 'processing_start_time', 'completed_time', and 'error_details'.
    Only updates fields that are provided (not None).
    """
    job_hash_key = f"job_status:{job_id}"

    # Check if the job exists in Redis
    if not redis_client.exists(job_hash_key):
        logger.error(f"Job {job_id} not found for update.")
        raise HTTPException(status_code=404, detail=f"Job {job_id} not found")

    # Convert Pydantic model to dict and remove None values
    update_fields = {k: v for k, v in job_update.dict().items() if v is not None}

    if update_fields:
        # Update fields in Redis hash
        redis_client.hset(job_hash_key, mapping=update_fields)
        logger.info(f"Updated job {job_id} with fields: {update_fields}")
    else:
        logger.warning(f"No fields provided to update for job {job_id}.")
        raise HTTPException(status_code=400, detail="No fields to update")

    return {"message": f"Job {job_id} updated successfully", "updated_fields": update_fields}


class JobMessages(BaseModel):
    ai_messages: Optional[bool] = True
    ai_message_type: Optional[str] = 'all'
    findings: Optional[bool] = True


@app.put("/get_ai_messages/{job_id}")
def get_ai_messages(job_id: str, job_details: JobMessages):
    if job_details.ai_messages:
        local_path = os.path.join(agent_outputs_path, "agent_scratch_pads")
        ai_messages_path = None
        ai_messages = "Agent is processing!"
        
        if job_details.ai_message_type == 'sgr':
            ai_messages_path = os.path.join(local_path, 'sgr_' + job_id + ".txt")
        elif job_details.ai_message_type == 'inspection':
            ai_messages_path = os.path.join(local_path, 'inspection_' + job_id + ".txt")
        elif job_details.ai_message_type == 'trailmaster':
            ai_messages_path = os.path.join(local_path, 'trailmaster_' + job_id + ".txt")
        else:
            ai_messages_path = os.path.join(local_path, job_id + ".txt")

        if ai_messages_path is not None:
            if os.path.exists(ai_messages_path):
                with open(ai_messages_path, "r") as f:
                    ai_messages = f.read()
                ai_messages = ai_messages.replace("[1m", "").replace("[0m", "")
            
                
    findings = {}
    if job_details.findings:
        local_path = os.path.join(agent_outputs_path, "activity_findings")
        findings_path = os.path.join(local_path, job_id)
        if os.path.exists(findings_path):
            json_files = os.listdir(findings_path)
            for j in json_files:
                if j.endswith(".json"):
                    j1 = os.path.join(findings_path, j)
                    with open(j1, "r") as f:
                        table_data = f.read()
                    table_data = json.loads(table_data)
                    conclusion = ""
                    conclusion_file = 'conclusion_' + j.replace(".json", ".txt").replace("discrepancy_data_", "")
                    conclusion_path = os.path.join(local_path, job_id, conclusion_file)
                    # print(conclusion_path)
                    if os.path.exists(conclusion_path):
                        with open(conclusion_path, "r") as c:
                            conclusion = c.read()
                    json_data = {}
                    json_data["conclusion"] = conclusion
                    json_data["table"] = table_data

                    findings[j.replace(".json", "")] = json_data

<<<<<<< HEAD
    res = {"ai_messages": ai_messages, "findings": findings}
=======
    try:
        # Parse and process the latest AI message
        message_parser = parse_ai_messages(new_messages[0] if new_messages else "")
        processed_messages = filter_parsed_messages_by_name(message_parser)
        
        # Add content and summarize
        compressed_data = add_content(processed_messages) if processed_messages else []
        summarized_data = summarize_content(compressed_data) if compressed_data else []
        
        # Filter down to essential keys
        filtered_data = filter_json_keys(summarized_data) if summarized_data else []
    except Exception as e:
        logger.error(f"Error processing AI messages: {str(e)}")
        filtered_data = []

    res = {"ai_messages": full_messages, "new_ai_messages": new_messages, "last_position": current_position, "findings": findings, "filtered_data": filtered_data}
>>>>>>> e23773b1
    return res



# Route to view a specific job status
@app.get("/get_sgr_ppt/{job_id}")
def get_sgr_ppt(job_id: str):
    # Construct the path to the PPT file based on the job_id
    ppt_path = os.path.join(agent_outputs_path, f"SGR/{job_id}/combined_presentation.pptx")  # {job_id}
    
    # Check if the PPT file exists
    if not os.path.exists(ppt_path):
        raise HTTPException(status_code=404, detail="PPT file not found")
    
    '''# Read the PPT file in binary mode
    with open(ppt_path, "rb") as ppt_file:
        ppt_data = ppt_file.read()
    
    # Encode the PPT file content to base64
    ppt_base64 = base64.b64encode(ppt_data).decode('utf-8')
    
    # Return the base64-encoded string
    return {"ppt_base64": ppt_base64}'''
    try:
        with tempfile.TemporaryDirectory() as tmpdirname:
            # Convert PPTX to PDF using LibreOffice
            pdf_path = os.path.join(agent_outputs_path, f"SGR/{job_id}")  # f"{job_id}.pdf")
            command = f'libreoffice --headless --convert-to pdf "{ppt_path}" --outdir "{pdf_path}"'
            conversion_result = os.system(command)
            
            # Check if conversion was successful
            pdf_file_path = os.path.join(pdf_path, "combined_presentation.pdf")
            if not os.path.exists(pdf_file_path):
                raise HTTPException(status_code=500, detail="Failed to convert PPTX to PDF")
            
            # Read the PDF file in binary mode
            with open(pdf_file_path, "rb") as pdf_file:
                pdf_data = pdf_file.read()
            
            # Encode the PDF file content to base64
            pdf_base64 = base64.b64encode(pdf_data).decode('utf-8')
    except Exception as e:
        raise HTTPException(status_code=500, detail=str(e))

    return {"pdf_base64": pdf_base64}

class FeedbackInput(BaseModel):
    feedbackType: str
    feedbackMessage: str
    isSGR: bool = False # default is False

@app.post("/user_feedback/{job_id}/{filename:path}")
@app.post("/user_feedback/{job_id}")  # Additional route without filename
async def add_feedback_to_finding(job_id: str,  feedback: FeedbackInput, filename: Optional[str]=None):
    """
    Add feedback to a specific finding file
    """

    # Determine the filename based on input
    actual_filename = "SGR_feedback.json" if feedback.isSGR else f"{filename}_feedback.json"
    
    if not feedback.isSGR and not filename:
        raise HTTPException(status_code=400, detail="Filename is required when not providing SGR feedback")
    
    # Construct the full path to the file
    feedback_file_path = os.path.join(agent_outputs_path, "activity_findings", job_id, actual_filename)
    
    # Prepare feedback data
    feedback_data = {
        "feedbackType": feedback.feedbackType,
        "feedbackMessage": feedback.feedbackMessage
    }

    try:
        # Create directory if it doesn't exist
        os.makedirs(os.path.dirname(feedback_file_path), exist_ok=True)
        # Write/update feedback file
        with open(feedback_file_path, 'w') as file:
            json.dump(feedback_data, file, indent=4)
        
        logger.info(f"Successfully saved feedback to {feedback_file_path}")
        return {"message": "Feedback saved successfully", "data": feedback_data}
        
    except Exception as e:
        logger.error(f"Error saving feedback: {str(e)}")
        raise HTTPException(status_code=500, detail=str(e))

    # # Check if file exists
    # if not os.path.exists(file_path):
    #     logger.error(f"Finding file not found: {file_path}")
    #     raise HTTPException(status_code=404, detail="Finding file not found")
    
    # try:
    #     # Read existing JSON file
    #     with open(file_path, 'r') as file:
    #         existing_data = json.load(file)
        
    #     # Add feedback information
    #     existing_data['feedbackType'] = feedback.feedbackType
    #     existing_data['feedbackMessage'] = feedback.feedbackMessage
        
    #     # Write updated JSON back to file
    #     with open(file_path, 'w') as file:
    #         json.dump(existing_data, file, indent=4)
        
    #     logger.info(f"Successfully added feedback to {filename}")
    #     return {"message": "Feedback added successfully", "data": existing_data}
        
    # except json.JSONDecodeError:
    #     logger.error(f"Invalid JSON in file: {file_path}")
    #     raise HTTPException(status_code=400, detail="Invalid JSON file")
    # except Exception as e:
    #     logger.error(f"Error processing feedback: {str(e)}")
    #     raise HTTPException(status_code=500, detail=str(e))<|MERGE_RESOLUTION|>--- conflicted
+++ resolved
@@ -295,9 +295,6 @@
 
                     findings[j.replace(".json", "")] = json_data
 
-<<<<<<< HEAD
-    res = {"ai_messages": ai_messages, "findings": findings}
-=======
     try:
         # Parse and process the latest AI message
         message_parser = parse_ai_messages(new_messages[0] if new_messages else "")
@@ -314,7 +311,6 @@
         filtered_data = []
 
     res = {"ai_messages": full_messages, "new_ai_messages": new_messages, "last_position": current_position, "findings": findings, "filtered_data": filtered_data}
->>>>>>> e23773b1
     return res
 
 
