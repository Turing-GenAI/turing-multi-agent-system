export const agentName = {
  "trial_supervisor_agent": "Supervisor",
  "trial supervisor - crm_master_agent": "Supervisor - Master Agent 2",
  "trial supervisor - inspection_master_agent": "Supervisor Agent",
  "inspection - site_area_agent": "Master Agent 1",
  "CRM - fetch_sgr_data node": "CRM - Fetch SGR Data",
  "CRM - process_major_deviations node": "CRM - Process Major Deviations",
  "CRM - generate_findings_agent": "CRM - Generate Findings",
  "CRM - process_pd_section node": "CRM - Process PD Section",
  "CRM - process_site_inspection_section node": "CRM - Process Site Inspection Section",
  "CRM - process_significant_issue_escalation_section node": "CRM - Escalation for Significant Issues",
  "CRM - process_qa_audit_section node": "CRM - Process QA Audit",
  "CRM - generate_final_report node": "CRM - Generate Final Report",
  "inspection - data_ingestion node": "Domain Agent 1 - Data Ingestion",
  "inspection - site_area_router": "Domain Agent",
  "inspection - planner_agent": "Planner Agent",
  "inspection - critique_agent": "Critique Agent",
  "inspection - feedback_agent node": "Feedback Agent",
  "SelfRAG - self_rag_agent": "Self RAG",
  "SelfRAG - retrieval_agent": "Retrieval Agent",
<<<<<<< HEAD
  "SelfRAG - Retrieval Tool": "Retrieval Tool",
  "SelfRAG - retrieval_tool_agent": "Self RAG - Retrieval Tool Agent",
  "SelfRAG - site_data_retriever tool": "Self RAG - Domain Data Retriever",
=======
  "SelfRAG - retrieval_tool": "Retrieval Tool",
  "SelfRAG - site_data_retriever tool": "Self RAG - Domain Data Retriever",
  // "SelfRAG - execute_retrieval_tools": "Retrieval Tool",
>>>>>>> 82a783d2
  "SelfRAG - document_grading_agent": "Reflection Agent",
  "SelfRAG - reflection_agent": "Self RAG - Reflection Agent",
  "SelfRAG - generate_response_agent": "Response Agent",
  "SelfRAG - guidelines_retriever tool": "Self RAG - Guidelines Retriever",
  "SelfRAG - site_data_retriever": "Self RAG - Domain Data Retriever",
  "inspection - generate_findings_agent": "Findings Tool",
  "Inspection - discrepancy_data_generator_node": "Discrepancy Data Generator",
  "Unknown": "Human Feedback Required"
} as const;

export const agentNodeName = {
  "trial_supervisor_agent": "Supervisor",
  "crm_master_agent": "Master Agent 2",
  "inspection_master_agent": "Master Agent",
  "site_area_agent": "Domain Area",
  "fetch_sgr_data node": "Fetch SGR Data",
  "process_major_deviations node": "Process Major Deviations",
  "generate_findings_agent": "Generate Findings",
  "process_pd_section node": "Process PD Section",
  "process_site_inspection_section node": "Process Site Inspection Section",
  "process_significant_issue_escalation_section node": "Escalation for Significant Issues",
  "process_qa_audit_section node": "Process QA Audit",
  "generate_final_report node": "Generate Final Report",
  "data_ingestion node": "Data Ingestion",
  "site_area_router": "Domain Router",
  "planner_agent": "Planner",
  "critique_agent": "Critique",
  "feedback_agent node": "Feedback",
  "discrepancy_data_generator_node": "Discrepancy Data Generator",
  "generate_risk_scores node": "Risk Score Generator",
  "updates and notifications": "Updates & Notifications",
  "self_rag_agent": "Self RAG",
  "retrieval_agent": "Retrieval",
  "site_data_retriever tool": "Domain Data Retriever",
  "document_grading_agent": "Document Grading",
  "reflection_agent": "Reflection",
  "generate_response_agent": "Generate Response",
  "guidelines_retriever tool": "Guidelines Retriever",
} as const;

export const getAgentDisplayName = (nodeName?: string): string => {
 if (!nodeName) return 'Copilot';
 return nodeName in agentNodeName ? agentNodeName[nodeName as keyof typeof agentNodeName] : nodeName;
};

export const getAgentDisplayNameByNode = (node?: string): string => {
  if (!node) return 'Copilot';
  return node in agentName ? agentName[node as keyof typeof agentName] : node;
 };<|MERGE_RESOLUTION|>--- conflicted
+++ resolved
@@ -18,15 +18,9 @@
   "inspection - feedback_agent node": "Feedback Agent",
   "SelfRAG - self_rag_agent": "Self RAG",
   "SelfRAG - retrieval_agent": "Retrieval Agent",
-<<<<<<< HEAD
-  "SelfRAG - Retrieval Tool": "Retrieval Tool",
-  "SelfRAG - retrieval_tool_agent": "Self RAG - Retrieval Tool Agent",
-  "SelfRAG - site_data_retriever tool": "Self RAG - Domain Data Retriever",
-=======
   "SelfRAG - retrieval_tool": "Retrieval Tool",
   "SelfRAG - site_data_retriever tool": "Self RAG - Domain Data Retriever",
   // "SelfRAG - execute_retrieval_tools": "Retrieval Tool",
->>>>>>> 82a783d2
   "SelfRAG - document_grading_agent": "Reflection Agent",
   "SelfRAG - reflection_agent": "Self RAG - Reflection Agent",
   "SelfRAG - generate_response_agent": "Response Agent",
