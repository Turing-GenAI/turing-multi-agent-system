import React, { useEffect, useRef, useState, useCallback } from 'react';
import { User, Bot, MessageSquare } from 'lucide-react';
import { Avatar, AvatarFallback } from './ui/avatar';
import { ToolUI } from './ToolUI';
import { MessageInput } from './agent/MessageInput';
import { MessageBubble } from './agent/MessageBubble';
import { getMessageBackgroundColor } from './agent/utils';
import { AuditProgressSteps } from './agent/AuditProgressSteps';

interface AgentWindowProps {
  trials: string[];
  sites: { [key: string]: Array<{ id: string; status: string }> };
  onInputComplete: (data: { selectedTrial: string; selectedSite: string; dateRange: { from: Date; to: Date } }) => void;
  handleRunClick: () => void;
  addAgentMessage: (message: string, type?: string, options?: { messageId: string }) => void;
  onToolInput?: (type: 'trial' | 'site' | 'date' | 'button' | 'progresstree', value: any) => void;
  messages: any[];
  userInput: string;
  updateUserInput: (value: string) => void;
  handleSendMessage: () => void;
  isThinking?: boolean;
}

export const AgentWindow: React.FC<AgentWindowProps> = ({
  messages,
  userInput,
  updateUserInput,
  handleSendMessage,
  trials,
  sites,
  onInputComplete,
  handleRunClick,
  addAgentMessage,
  onToolInput,
  isThinking = false,
}) => {
  const messagesEndRef = useRef<HTMLDivElement>(null);
  const messageContainerRef = useRef<HTMLDivElement>(null);
  const dateButtonRef = useRef<HTMLButtonElement>(null);
  const datePickerRef = useRef<HTMLDivElement>(null);
  const [shouldAutoScroll, setShouldAutoScroll] = useState(true);

  const [selectedTrial, setSelectedTrial] = useState<string>('');
  const [selectedSite, setSelectedSite] = useState<string>('');
  const [dateRange, setDateRange] = useState<{ from: Date | undefined; to: Date | undefined }>({
    from: undefined,
    to: undefined,
  });
  const [showDatePicker, setShowDatePicker] = useState(false);
  const [showGreeting, setShowGreeting] = useState(true);
  const [currentStep, setCurrentStep] = useState<'greeting' | 'trial' | 'site' | 'date' | 'confirm'>('greeting');
  const [isAnalysisStarted, setIsAnalysisStarted] = useState(false);

  const isScrolledToBottom = () => {
    const container = messageContainerRef.current;
    if (!container) return true;
    
    const threshold = 50; // pixels from bottom
    return container.scrollHeight - container.scrollTop - container.clientHeight <= threshold;
  };

  const scrollToBottom = () => {
    if (shouldAutoScroll) {
      messagesEndRef.current?.scrollIntoView({ behavior: 'smooth' });
    }
  };

  const handleScroll = useCallback(() => {
    setShouldAutoScroll(isScrolledToBottom());
  }, []);

  useEffect(() => {
    console.log("AgentWindow messages", messages);
  }, [messages]);

  useEffect(() => {
    const container = messageContainerRef.current;
    if (container) {
      container.addEventListener('scroll', handleScroll);
      return () => container.removeEventListener('scroll', handleScroll);
    }
  }, [handleScroll]);

  // useEffect(() => {
  //   scrollToBottom();
  // }, [messages, shouldAutoScroll]);

  const [isFirstLoad, setIsFirstLoad] = useState(true);

  // Add this state at the top with other useState declarations
  useEffect(() => {
    if (isFirstLoad) {
      setIsFirstLoad(false);
      return;
    }
    scrollToBottom();
  }, [messages, shouldAutoScroll, isFirstLoad]);

  useEffect(() => {
    function handleClickOutside(event: MouseEvent) {
      if (
        (!dateButtonRef.current || !dateButtonRef.current.contains(event.target as Node)) &&
        (!datePickerRef.current || !datePickerRef.current.contains(event.target as Node))
      ) {
        setShowDatePicker(false);
      }
    }

    document.addEventListener('mousedown', handleClickOutside);
    return () => {
      document.removeEventListener('mousedown', handleClickOutside);
    };
  }, []);

  const handleToolInput = (type: 'trial' | 'site' | 'date' | 'button' | 'progresstree', value: any) => {
    // Handle internal state updates for wizard flow
    switch (type) {
      case 'button':
        if (currentStep === 'greeting') {
          setCurrentStep('trial');
          const trialCount = trials?.length || 0;
          const trialText = trialCount === 1 ? 'trial' : 'trials';
          addAgentMessage(
            `I've identified ${trialCount} active ${trialText} in the system. Which one would you like to analyze?`, 
            'trial',
            { messageId: 'trial-selection-message' }
          );
        } else if (currentStep === 'confirm' && !isAnalysisStarted) {
          setIsAnalysisStarted(true);
          handleRunClick();
        }
        break;
      case 'trial':
        setSelectedTrial(value);
        
        // Get the available sites for the selected trial
        const sitesForTrial = sites[value] || [];
        
        // Comment out the site selection step
        /*
        setCurrentStep('site');
        const siteCount = sitesForTrial.length;
        addAgentMessage(
          siteCount === 1
            ? `I've located 1 clinical site associated with this trial. Would you like to review it?`
            : `I've located ${siteCount} clinical sites associated with this trial. Which site would you like to review?`,
          'site',
          { messageId: 'site-selection-message' }
        );
        */
        
        // Randomly select a site from the available sites
        if (sitesForTrial.length > 0) {
          const randomIndex = Math.floor(Math.random() * sitesForTrial.length);
          const randomSite = sitesForTrial[randomIndex].id;
          setSelectedSite(randomSite);
          
          // Skip directly to date selection
          setCurrentStep('date');
          addAgentMessage(
            `Please specify the audit review period for the compliance preparedness assessment:`, 
            'date',
            { messageId: 'date-selection-message' }
          );
        } else {
          // Handle the case where there are no sites for the selected trial
          addAgentMessage(
            `I couldn't find any clinical sites associated with this trial. Please select a different trial.`,
            'trial',
            { messageId: 'trial-selection-message' }
          );
        }
        break;
      case 'site':
        setSelectedSite(value);
        setCurrentStep('date');
        addAgentMessage(
          `Please specify the audit review period for the compliance preparedness assessment:`, 
          'date',
          { messageId: 'date-selection-message' }
        );
        break;
      case 'date':
        setDateRange(value);
        if (value.from && value.to) {
          setCurrentStep('confirm');
          // Use a consistent ID for the confirmation message to allow updates
          const confirmationMessageId = 'confirmation-summary';
          
          addAgentMessage(
            `📋 Compliance Preparedness Assessment Parameters:\n\n` +
<<<<<<< HEAD
            `🔹 Clinical Trial ID:    ${selectedTrial}\n` +
            // `🔹 Clinical Site ID:     ${selectedSite}\n` +
=======
            `🔹 Trial ID:    ${selectedTrial}\n` +
            // `🔹 Site ID:     ${selectedSite}\n` +
>>>>>>> 82a783d2
            `🔹 Review Period:     ${value.from.toLocaleDateString()} to ${value.to.toLocaleDateString()}\n\n` +
            `Please confirm to initiate the compliance preparedness review.`,
            'button',
            { messageId: confirmationMessageId }
          );
          onInputComplete({
            selectedTrial,
            selectedSite,
            dateRange: value,
          });
        }
        break;
    }
    // Pass all tool inputs to parent component
    if (onToolInput) {
      onToolInput(type, value);
    }
  };

  return (
    <div className="bg-white rounded-lg shadow-sm h-full flex flex-col">
      <div className="flex justify-between items-center p-5 border-b border-gray-200">
        <h2 className="text-lg font-semibold text-gray-800 flex items-center">
          <MessageSquare className="w-5 h-5 mr-2 text-gray-800" />
          Agent Window
        </h2>
      </div>

      <div ref={messageContainerRef} className="flex-1 overflow-y-auto">
        <div className="p-4 space-y-6">
          {(!messages || messages.length === 0) && showGreeting && (
            <div className="flex items-start space-x-2">
              <Avatar className="h-8 w-8 bg-emerald-100 border border-emerald-200 shadow-sm">
                <AvatarFallback className="text-emerald-700">
                  <Bot className="h-4 w-4" />
                </AvatarFallback>
              </Avatar>
              <div className="max-w-[80%] rounded-lg p-3 bg-gray-100 text-gray-900">
                <p className="text-sm mb-2">Would you like to initiate a compliance check?</p>
                <ToolUI
                  type="button"
                  value={false}
                  onChange={() => handleToolInput('button', true)}
                  options={{
                    buttonText: 'Begin Compliance Review',
                  }}
                />
              </div>
            </div>
          )}
          {messages.map((message) => (
            <MessageBubble
              key={message.id}
              message={message}
              selectedTrial={selectedTrial}
              selectedSite={selectedSite}
              dateRange={dateRange}
              handleToolInput={handleToolInput}
              trials={trials}
              sites={sites}
              datePickerRef={datePickerRef}
              dateButtonRef={dateButtonRef}
              showDatePicker={showDatePicker}
              setShowDatePicker={setShowDatePicker}
              isAnalysisStarted={isAnalysisStarted}
            />
          ))}
          {isThinking && (
            <div className="flex items-start space-x-2">
              <Avatar className="h-8 w-8 bg-emerald-100 border border-emerald-200">
                <AvatarFallback className="text-emerald-700">
                  <Bot className="h-4 w-4" />
                </AvatarFallback>
              </Avatar>
              <div className="max-w-[80%] rounded-lg p-3 bg-gray-100 text-gray-900">
                <div className="flex space-x-2">
                  <div className="w-2 h-2 bg-gray-400 rounded-full animate-bounce [animation-delay:-0.3s]"></div>
                  <div className="w-2 h-2 bg-gray-400 rounded-full animate-bounce [animation-delay:-0.15s]"></div>
                  <div className="w-2 h-2 bg-gray-400 rounded-full animate-bounce"></div>
                </div>
              </div>
            </div>
          )}
          <div ref={messagesEndRef} />
        </div>
      </div>

      <div className="border-t p-4">
        <MessageInput
          userInput={userInput}
          updateUserInput={updateUserInput}
          handleSendMessage={handleSendMessage}
          disabled={isThinking}
        />
      </div>
    </div>
  );
};<|MERGE_RESOLUTION|>--- conflicted
+++ resolved
@@ -189,13 +189,8 @@
           
           addAgentMessage(
             `📋 Compliance Preparedness Assessment Parameters:\n\n` +
-<<<<<<< HEAD
-            `🔹 Clinical Trial ID:    ${selectedTrial}\n` +
-            // `🔹 Clinical Site ID:     ${selectedSite}\n` +
-=======
             `🔹 Trial ID:    ${selectedTrial}\n` +
             // `🔹 Site ID:     ${selectedSite}\n` +
->>>>>>> 82a783d2
             `🔹 Review Period:     ${value.from.toLocaleDateString()} to ${value.to.toLocaleDateString()}\n\n` +
             `Please confirm to initiate the compliance preparedness review.`,
             'button',
