--- conflicted
+++ resolved
@@ -97,24 +97,14 @@
   };
 
   return (
-<<<<<<< HEAD
     <div className="bg-white rounded-lg shadow-sm h-full flex flex-col">
-      <div className="p-4 border-b flex-shrink-0">
-        <h2 className="text-lg font-semibold">Audit Agent</h2>
-      </div>
-
-      <div className="flex-1 overflow-y-auto">
-        <div className="p-4 space-y-4">
-=======
-    <div className="bg-white rounded-lg shadow-sm h-[680px] flex flex-col">
-      <div className="p-10 border-b">
+      <div className="p-10 border-b flex-shrink-0">
         <h2 className="text-lg font-semibold mb-6">Audit Agent</h2>
         <AuditProgressSteps currentStep={currentStep} />
       </div>
 
-      <div className="h-[560px] overflow-y-auto">
+      <div className="flex-1 overflow-y-auto">
         <div className="p-4 space-y-6">
->>>>>>> feb8960d
           {(!messages || messages.length === 0) && showGreeting && (
             <div className="flex items-start space-x-2">
               <Avatar className="h-8 w-8 bg-gray-100">
