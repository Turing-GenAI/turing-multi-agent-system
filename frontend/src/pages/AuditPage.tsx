import React, { useState, useMemo, useEffect, useRef } from 'react';
import { AgentWindow } from '../components/AgentWindow';
import { SearchForm } from '../components/SearchForm';
import { FindingsTable } from '../components/FindingsTable';
import { FindingsSummary } from '../components/findings/FindingsSummary';
import { mockResponses, pdFindings, aeFindings, sgrFindings, trials, sites } from '../data/mockData';
import { Finding, Message, AgentType } from '../types';
import { Home, FileText, AlertCircle, Settings, HelpCircle, Menu } from 'lucide-react';
import { auditService } from '../api/services/auditService'; // Import the audit service
import { AIMessagesResponse, TreeNode } from '../api';

// Set this to true to skip message streaming animation (for debugging)
const SKIP_ANIMATION = true;

// Delay settings for normal and debug modes
const DELAYS = {
  NORMAL: {
    ANIMATION_DURATION: 200,
    MESSAGE_DELAY: 1000
  },
  DEBUG: {
    ANIMATION_DURATION: 0,
    MESSAGE_DELAY: 50  // minimal delay to ensure UI updates properly
  }
};

export const AuditPage: React.FC = () => {
  const SUGGESTION_TEXT = "Try asking about audit findings, specific trials, or inspection details...";

  const [selectedTrial, setSelectedTrial] = useState(trials[0]);
  const [selectedSite, setSelectedSite] = useState('');
  const [dateRange, setDateRange] = useState<{
    from: Date;
    to: Date;
  }>({
    from: new Date(2024, 10, 20),
    to: new Date(2024, 10, 20)
  });
  const [isDatePickerOpen, setIsDatePickerOpen] = useState(false);
  const [isProcessing, setIsProcessing] = useState(false);
  const [selectedAgentTab, setSelectedAgentTab] = useState<AgentType>('trial_master');
  const [jobId, setJobId] = useState<string | null>(null);
  const [jobStatus, setJobStatus] = useState<string | null>(null);
  const currentActivitiesRef = useRef<TreeNode[]>([]);
  const allActivitiesRef = useRef<TreeNode[]>([]);
  const lastJobStatusRef = useRef<string | null>(null);
  const lastAIMessagePositionRef = useRef<number>(0);
  const awaitingForFeedbackRef = useRef<boolean>(false);
  const [messagesByAgent, setMessagesByAgent] = useState<Record<AgentType, Message[]>>({
    trial_master: [],
    inspection_master: [],
    crm_master: []
  });
  const [userInput, setUserInput] = useState<Record<AgentType, string>>({
    trial_master: '',
    inspection_master: '',
    crm_master: ''
  });
  const [selectedFindingTab, setSelectedFindingTab] = useState('pd');
  const [expandedRows, setExpandedRows] = useState<string[]>([]);
  const [findings, setFindings] = useState<unknown>();

  const [processedMessageIds, setProcessedMessageIds] = useState<Set<string>>(new Set());
  const previousAIMessagesRef = useRef<string>('');

  const [progressTree, setProgressTree] = useState<TreeNode | null>(null);
  const [selectedTreeNode, setSelectedTreeNode] = useState<TreeNode | null>(null);

  const isMessageProcessed = (content: string, nodeName: string) => {
    const messageId = `${nodeName}-${content}`.trim();
    return processedMessageIds.has(messageId);
  };

  const markMessageAsProcessed = (content: string, nodeName: string) => {
    const messageId = `${nodeName}-${content}`.trim();
    setProcessedMessageIds(prev => new Set([...prev, messageId]));
  };

  const getNewMessages = (currentMessages: string, previousMessages: string): string => {
    console.log("newMessages check - previous:", previousMessages ? previousMessages.length : 0, "current:", currentMessages.length);
    // If previous messages is empty, all messages are new
    if (!previousMessages) return currentMessages;
    
    // Find the point where the strings start to differ
    let i = 0;
    while (i < previousMessages.length && previousMessages[i] === currentMessages[i]) {
      i++;
    }
    
    console.log("currentMessages slice:", currentMessages.slice(i).length);
    // Return the new content
    return currentMessages.slice(i);
  };

  const availableSites = useMemo(() => {
    return sites[selectedTrial]?.map(site => site.id) || [];
  }, [selectedTrial]);

  // Helper function to add delay
  const delay = (ms: number) => new Promise(resolve => setTimeout(resolve, ms));

  // Queue to store pending messages
  const [messageQueue, setMessageQueue] = useState<Array<{
    message: string;
    toolType?: 'trial' | 'site' | 'date' | 'button' | 'progresstree';
    options?: {
      value?: unknown;
      agentPrefix?: string;
      nodeName?: string;
      messageId?: string;  // Optional ID for updating existing messages
    };
  }>>([]);
  const [isProcessingQueue, setIsProcessingQueue] = useState(false);

  // Process messages in queue
  useEffect(() => {
    const processQueue = async () => {
      if (messageQueue.length > 0 && !isProcessingQueue) {
        setIsProcessingQueue(true);
        const { message, toolType, options, messageId } = messageQueue[0];

        
        // For tool UI messages, add or update them instantly
        if (toolType) {
          const newMessage: Message = {
            id: messageId,
            agent: 'trial_master_agent',
            content: JSON.stringify({
              type: 'tool_ui',
              tool: {
                type: toolType,
                message,
                options: options || (toolType === 'button' ? { buttonText: 'Begin Compliance Review' } : undefined),
              },
            }),
            timestamp: new Date(),
            isUser: false,
            nodeName: options?.nodeName || '',
            toolType: toolType, // Add the toolType property here
          };

          const cont = JSON.stringify({
            type: 'tool_ui',
            tool: {
              type: toolType,
              message,
              options: options || (toolType === 'button' ? { buttonText: 'Begin Compliance Review' } : undefined),
            },
          });
          console.log("processQueue : ",  cont, ', newMessage: ', JSON.stringify(newMessage))
          setMessagesByAgent(prev => ({
            ...prev,
            [selectedAgentTab]: prev[selectedAgentTab].some(msg => msg.id === messageId)
              ? prev[selectedAgentTab].map(msg => msg.id === messageId ? newMessage : msg)
              : [...prev[selectedAgentTab], newMessage],
          }));

          console.log("processQueue, setMessageByAgent: ", messagesByAgent)
          setMessageQueue(prev => prev.slice(1));
          setIsProcessingQueue(false);
          return;
        }

        // For regular messages, either stream them or add instantly based on SKIP_ANIMATION
        const newMessage: Message = {
          id: messageId,
          agent: 'trial_master_agent',
          content: SKIP_ANIMATION ? message : '', // If skipping animation, add full content immediately
          timestamp: new Date(),
          isUser: false,
          nodeName: options?.nodeName || '',
        };

        setMessagesByAgent(prev => ({
          ...prev,
          [selectedAgentTab]: prev[selectedAgentTab].some(msg => msg.id === messageId)
            ? prev[selectedAgentTab].map(msg => msg.id === messageId ? newMessage : msg)
            : [...prev[selectedAgentTab], newMessage],
        }));

        if (!SKIP_ANIMATION) {
          // Stream the content character by character with dynamic speed
          const { ANIMATION_DURATION, MESSAGE_DELAY } = DELAYS.NORMAL;
          const chars = message.split('');
          const delayPerChar = ANIMATION_DURATION / chars.length;

          let currentContent = '';
          for (const char of chars) {
            currentContent += char;
            setMessagesByAgent(prev => ({
              ...prev,
              [selectedAgentTab]: prev[selectedAgentTab].map(msg =>
                msg.id === messageId
                  ? { ...msg, content: currentContent }
                  : msg
              )
            }));
            await delay(delayPerChar);
          }

          await delay(MESSAGE_DELAY);
        } else {
          // In debug mode, add minimal delay to ensure proper UI updates
          await delay(DELAYS.DEBUG.MESSAGE_DELAY);
        }

        setMessageQueue(prev => prev.slice(1));
        setIsProcessingQueue(false);
      }
    };

    processQueue();
  }, [messageQueue, isProcessingQueue, selectedAgentTab]);

  const addAgentMessage = async (
    message: string, 
    toolType?: 'trial' | 'site' | 'date' | 'button' | 'progresstree',
    options?: { 
      value?: unknown;
      agentPrefix?: string;
      nodeName?: string;
      messageId?: string;  // Optional ID for updating existing messages
    }
  ) => {
    const queueItem = { 
      message, 
      toolType, 
      options,
      messageId: options?.messageId || Date.now().toString()  // Use provided ID or generate new one
    };

    // Check if message with this ID already exists in the queue
    if (options?.messageId) {
      setMessageQueue(prev => {
        const existingIndex = prev.findIndex(item => item.messageId === options.messageId);
        if (existingIndex >= 0) {
          // Update existing message in queue
          const newQueue = [...prev];
          newQueue[existingIndex] = queueItem;
          return newQueue;
        }
        // Add as new message if not found
        return [...prev, queueItem];
      });
    } else {
      // Add new message to queue
      setMessageQueue(prev => [...prev, queueItem]);
    }
  };

<<<<<<< HEAD

=======
>>>>>>> c745cf28
  function generateTimeBasedUUID() {
    return 'uuid-' + Date.now() + '-' + Math.floor(Math.random() * 100000);
}

  const processAIMessages = async (data: { ai_messages: string }, previousMessages: string, withFindings: boolean = false) => {
    try {
      // Handle processing message
      if (data.ai_messages === "Agent is processing!") {
        if (!isMessageProcessed(data.ai_messages, '')) {
          addAgentMessage(data.ai_messages, undefined, { agentPrefix: '', nodeName: '' });
          markMessageAsProcessed(data.ai_messages, '');
        }
        return;
      }

      console.log("Received new messages, current length:", data.ai_messages.length);
      console.log("Previous messages length:", previousMessages.length);

      // Get only the new messages by comparing with previous state
      const newContent = getNewMessages(data.ai_messages, previousMessages);

      // If there's no new content, return early
      if (!newContent) {
        console.log("No new content found");
        return;
      }

      console.log("Processing new content, length:", newContent.length);

      // Process the split messages
      const split_delimiters = [
        "================================== Ai Message ==================================",
        "================================= Tool Message ================================="
      ];

      const splitPattern = new RegExp(split_delimiters.map(d => d.replace(/[.*+?^${}()|[\]\\]/g, '\\$&')).join('|'));
      const splittedMessages = newContent.split(splitPattern);

      // Process messages in sequence
      for (const message of splittedMessages) {
        if (!message.trim()) continue;

        try {
          await delay(1000);

          if (message.includes("Name:")) {
            const messageNode = message.split("Name: ")[1];
            if (!messageNode) continue;

            const agentNode = messageNode.split(/[:.\r\n]/)[0]?.toLowerCase() ?? '';
            const agentPrefix = agentNode.split('-')[0]?.trim() ?? '';
            const nodeName = agentNode.split('-')[1]?.trim() ?? '';
            const timestamp = new Date().toISOString();

            // Skip certain agent types
            if (agentPrefix.includes('crm') || agentPrefix.includes('trial') || nodeName.includes('tool')) {
              continue;
            }

            let content = messageNode || '';

            // Extract content from message
            if (content.includes("content=")) {
              const parts = content.split("content=");
              if (parts.length > 1) {
                const contentParts = parts[1].split("additional_kwargs=");
                content = contentParts[0] || '';
                content = content.replace(/^['"]|['"]$/g, '');
              }
            }

            // Clean up content
            content = content.replace(/\{[^}]+\}/g, '')
              .replace(/response_metadata=.*?(?=\n|$)/g, '')
              .replace(/id='.*?'/g, '')
              .replace(/usage_metadata=.*?(?=\n|$)/g, '')
              .replace(/<class '.*?'>/g, '')
              .trim();

            // Handle different agent types
            if (agentNode.includes("generate_response_agent") ||
              agentNode.includes("generate_findings_agent")) {

              const findingId = `${nodeName}-${content}`.trim();
              if (!isMessageProcessed(findingId, nodeName)) {
                setFindings(prev => ({
                  ...prev,
                  pd: [...prev.pd, {
                    id: generateTimeBasedUUID(),
                    agent: nodeName || "findings",
                    content: content.trim(),
                    timestamp
                  }]
                }));
                markMessageAsProcessed(findingId, nodeName);
              }
            } else {
              let cleanedContent = content;

              // Clean up agent-specific prefixes
              if (content.startsWith("trial supervisor - ")) {
                cleanedContent = content.replace("trial supervisor - ", "").trim();
              } else if (content.startsWith("CRM - ")) {
                cleanedContent = content.replace("CRM - ", "").trim();
              }

              if (!isMessageProcessed(cleanedContent, nodeName)) {
                addAgentMessage(cleanedContent.trim(), undefined, { agentPrefix, nodeName });
                markMessageAsProcessed(cleanedContent, nodeName);
              }
            }
          } else {
            // Handle messages without "Name:" prefix
            if (!isMessageProcessed(message, '')) {
              const cleanedMessage = message.trim();
              if (cleanedMessage) {
                addAgentMessage(cleanedMessage, undefined, { agentPrefix: '', nodeName: '' });
                markMessageAsProcessed(cleanedMessage, '');
              }
            }
          }
        } catch (error) {
          console.error("Error processing message:", error);
          // Continue processing other messages even if one fails
          continue;
        }
      }

      // Handle findings if requested
      if (withFindings) {
        await delay(1500);

        const timestamp = new Date().toISOString();
        const mockFindings = {
          PD: [
            {
              id: generateTimeBasedUUID(),
              agent: "inspection",
              content: "Protocol Deviation Finding: All identified protocol deviations were resolved within acceptable timeframes (2-4 weeks). Effective measures included enhanced training and re-consent procedures.",
              timestamp
            }
          ],
          AE: [
            {
              id: generateTimeBasedUUID(),
              agent: "inspection",
              content: "Adverse Events Finding: All AEs/SAEs have been properly documented with final dispositions and end dates in RAVE.",
              timestamp
            }
          ],
          SGR: []
        };

        // Process PD findings
        for (const finding of mockFindings.PD) {
          if (!isMessageProcessed(finding.content, finding.agent)) {
            await delay(800);
            setFindings(prev => ({
              ...prev,
              pd: [...prev.pd, finding]
            }));
            markMessageAsProcessed(finding.content, finding.agent);
          }
        }

        // Process AE findings
        for (const finding of mockFindings.AE) {
          if (!isMessageProcessed(finding.content, finding.agent)) {
            await delay(800);
            setFindings(prev => ({
              ...prev,
              ae: [...prev.ae, finding]
            }));
            markMessageAsProcessed(finding.content, finding.agent);
          }
        }
      }
    } catch (error) {
      console.error("Error in processAIMessages:", error);
      addAgentMessage("An error occurred while processing messages. Some messages may be missing.", undefined, { agentPrefix: '', nodeName: '' });
    }
  };

  const findAndRemoveUnknownNode = (activities: TreeNode[]): { updatedActivities: TreeNode[], humanFeedbackPrompt: string | undefined } => {
    if (!activities || activities.length === 0) {
      return { updatedActivities: [], humanFeedbackPrompt: undefined };
    }

    // Get the last activity
    const lastActivity = activities[activities.length - 1];

    // Helper function to find the last leaf node
    const findLastLeafNode = (node: TreeNode): { node: TreeNode | null, parent: TreeNode | null } => {
      if (!node.children || node.children.length === 0) {
        return { node, parent: null };
      }

      const lastChild = node.children[node.children.length - 1];
      const result = findLastLeafNode(lastChild);
      if (result.node === lastChild) {
        result.parent = node;
      }
      return result;
    };

    // Find the last leaf node in the last activity
    const { node: lastLeaf, parent } = findLastLeafNode(lastActivity);

    // If the last leaf has name "unknown", remove it and return its content
    if (lastLeaf && lastLeaf.name === "Unknown" && !lastLeaf.content?.includes("User input -> Human Feedback:")) {
      const humanFeedbackPrompt = lastLeaf.content;
      
      // Remove the unknown node from its parent
      if (parent && parent.children) {
        parent.children = parent.children.slice(0, -1);
        // If parent now has no children, remove it from activities
        if (parent.children.length === 0 && activities.length > 1) {
          activities = activities.slice(0, -1);
        }
      } else {
        // If the unknown node is at the root level, remove the entire activity
        activities = activities.slice(0, -1);
      }

      return {
        updatedActivities: activities,
        humanFeedbackPrompt
      };
    }

    return {
      updatedActivities: activities,
      humanFeedbackPrompt: undefined
    };
  };

  const buildTreeFromFilteredData = (filteredActivities: TreeNode[] | undefined) => {
    if (!filteredActivities || filteredActivities.length === 0) return allActivitiesRef.current;

    const activities = [...allActivitiesRef.current];
    const parentNodes = ["inspection - site_area_agent", "trial supervisor - inspection_master_agent"];
    
    filteredActivities.forEach((activity) => {
      if (parentNodes.includes(activity.name)) {
        // If it's a parent node, add it directly to activities
        activities.push(deepCloneTreeNode(activity));
      } else {
        // If it's a child node, add it to the last parent's children
        const lastParentNode = activities[activities.length - 1];
        if (lastParentNode) {
          if (!lastParentNode.children) {
            lastParentNode.children = [];
          }
          lastParentNode.children.push(deepCloneTreeNode(activity));
        } else {
          // If no parent exists, add directly to activities
          activities.push(deepCloneTreeNode(activity));
        }
      }
    });

    return activities;
  };

  const deepCloneTreeNode = (node: TreeNode): TreeNode => {
    const clonedNode: TreeNode = {
      ...node,
      children: node.children ? node.children.map(child => deepCloneTreeNode(child)) : undefined
    };
    return clonedNode;
  };

  const buildTreeFromFilteredDataWithoutPreviousTree = (filteredActivities: TreeNode[] | undefined) => {
    if (!filteredActivities || filteredActivities.length === 0) return [];
    const parentNodes = ["inspection - site_area_agent", "trial supervisor - inspection_master_agent"];
    const previousActivities = currentActivitiesRef.current
    const activities: TreeNode[] = []
    const firstNewNode = filteredActivities[0]
    if (previousActivities && previousActivities.length > 0 && !parentNodes.includes(firstNewNode.name)) {
      const lastParentNode = previousActivities[previousActivities.length - 1]
      const parentNode: TreeNode = {
        id: lastParentNode.id,
        name: lastParentNode.name,
        children: []
      }
      activities.push(parentNode)
    }
    
    
    // Find the last Unknown activity if it exists
    // const lastUnknownActivity = [...filteredActivities].reverse().find(activity => activity.name === "Unknown");
    
    filteredActivities.forEach((activity) => {
      // Skip Unknown activities except for the last one
      // if (activity.name === "Unknown" && activity !== lastUnknownActivity) {
      //   return;
      // }
      
      if (parentNodes.includes(activity.name)) {
        // If it's a parent node, deep clone and add it
        activities.push(deepCloneTreeNode(activity));
      } else {
        // If it's a child node, add it to the last parent's children
        const lastParentNode = activities[activities.length - 1];
        if (lastParentNode) {
          if (!lastParentNode.children) {
            lastParentNode.children = [];
          }
          // Deep clone the child before adding
          lastParentNode.children.push(deepCloneTreeNode(activity));
        } else {
          // If no parent exists, deep clone and add directly to activities
          activities.push(deepCloneTreeNode(activity));
        }
      }
    });

    return activities;
  };

  const processProgressTreeResponse = async (aiMessageResponse: AIMessagesResponse, jobId: string) => {
    console.log("BackendIntegration: ", "processProgressTreeResponse  : ", aiMessageResponse)
    console.log("processProgressTreeResponse:", aiMessageResponse);
    const filteredActivities = aiMessageResponse.filtered_data
    if(!filteredActivities || filteredActivities.length == 0) return
    const activities = buildTreeFromFilteredDataWithoutPreviousTree(filteredActivities)
    allActivitiesRef.current = buildTreeFromFilteredData(filteredActivities);
    // Update the ref with new activities
    // currentActivitiesRef.current = buildTreeFromFilteredData(filteredActivities);
    currentActivitiesRef.current = activities;
    console.log("Activities length: ", activities?.length, " new activites : ", filteredActivities, " after building tree activities: ", activities);
    if (activities && activities?.length > 0) {
      // Process the activities to handle unknown node
      const { updatedActivities, humanFeedbackPrompt } = findAndRemoveUnknownNode(activities);
      console.log("humanFeedbackPrompt:", humanFeedbackPrompt);
      // If we have regular activities, add them as a progress tree
      if (updatedActivities.length > 0) {
        console.log("Progress tree response:", updatedActivities);
        addAgentMessage(
          "",  // Empty message since we're just showing the tree
          "progresstree",
          {
            // messageId: `progress-tree-${jobId}`,  // Use jobId to make unique identifier
            value: updatedActivities,
            onChange: (updatedTree: TreeNode) => {
              setProgressTree(updatedTree);
            },
            progressTreeProps: {
              showBreadcrumbs: true,
              showMiniMap: true,
              showKeyboardNav: true,
              showQuickActions: true,
              initialExpandedNodes: ['0', '0.0'],  // Expand first two levels by default
              animationDuration: 200
            }
          }
        );
      }

      // If we found an unknown node, add its content as a regular message after a delay
      if (humanFeedbackPrompt && !awaitingForFeedbackRef.current) {
        console.log("Human feedback prompt:", humanFeedbackPrompt)
        awaitingForFeedbackRef.current = true;
        setTimeout(() => {
          addAgentMessage(humanFeedbackPrompt);
        }, 10000); // 10 seconds delay
      }
    }
  };

  const fetchAIMessages = async (jobId: string, withFindings: boolean = false, retryCount: number = 3) => {
    try {
      if (!jobId || jobStatus === "completed" || jobStatus === "error") return;
      if(awaitingForFeedbackRef.current) return;
      console.log("BackendIntegration", "fetchAIMessages...");

      // First, get the current job status
      const jobDetailsResponse = await auditService.getJobDetails(jobId);
      const jobData = jobDetailsResponse.data;
      console.log("BackendIntegration", "fetchAIMessages: jobData: ", jobData, ", lastJobStatusRef: ", lastJobStatusRef.current);

      if (!jobData) {
        throw new Error("Failed to fetch job details");
      }

      setJobStatus(jobData.status);
      

      // Check if status is not completed/error OR if it's first fetch OR if status has changed from last check
      if ((jobData.status !== "completed" && jobData.status !== "error")) {
        withFindings = true;
        if(!isProcessing && !awaitingForFeedbackRef.current)
        setIsProcessing(true);
        try {
          const progressTreeResponse = await auditService.getAIMessages(jobId, true, lastAIMessagePositionRef.current);
          console.log("BackendIntegration: ", "fetchAIMessages completed : ", progressTreeResponse);

          if (!progressTreeResponse.data) {
            throw new Error("Failed to fetch AI messages");
          }

          // Update last message position if available
          if (progressTreeResponse.data.last_position !== undefined) {
            lastAIMessagePositionRef.current = progressTreeResponse.data.last_position;
          }

          // Process the response
          await processProgressTreeResponse(progressTreeResponse.data, jobId);

          // Update last status
          lastJobStatusRef.current = jobData.status;
        } catch (error) {
          console.error("Error fetching AI messages:", error);
          
          // Retry logic for AI messages fetch
          if (retryCount > 0) {
            console.log(`Retrying AI messages fetch. Attempts remaining: ${retryCount - 1}`);
            await delay(2000); // Wait 2 seconds before retry
            return fetchAIMessages(jobId, withFindings, retryCount - 1);
          } else {
            addAgentMessage("Failed to fetch AI messages after multiple attempts. Please try again later.", undefined, { agentPrefix: '', nodeName: '' });
          }
        }
      } else {
        setIsProcessing(false);
      }
      console.log("BackendIntegration", "fetchAIMessages: before job (jobData.status === completed) ", jobData.status)
      // If job is completed and withFindings is true, fetch findings
      if (jobData.status === "completed") {
        setJobStatus(jobData.status)
        lastJobStatusRef.current = jobData.status;
        try {
          const findingsResponse = await auditService.getAIMessages(jobId, true, lastAIMessagePositionRef.current);
          if (findingsResponse.data && findingsResponse.data.findings) {
            setFindings(findingsResponse.data);
          }
          addAgentMessage("Compliance checking is completed successfully. Please review the finding generated.")
          if(allActivitiesRef.current && allActivitiesRef.current.length > 0) {
            console.log("Final summary of All Agents activities : ", allActivitiesRef.current);
            await delay(2000);
            addAgentMessage(
              "",  // Empty message since we're just showing the tree
              "progresstree",
              {
                // messageId: `progress-tree-${jobId}`,  // Use jobId to make unique identifier
                value: allActivitiesRef.current,
                onChange: (updatedTree: TreeNode) => {
                  setProgressTree(updatedTree);
                },
                progressTreeProps: {
                  showBreadcrumbs: true,
                  showMiniMap: true,
                  showKeyboardNav: true,
                  showQuickActions: true,
                  initialExpandedNodes: ['0', '0.0'],  // Expand first two levels by default
                  animationDuration: 200
                }
              }
            );
          }
          
        } catch (error) {
          console.error("Error fetching findings:", error);
          addAgentMessage("Failed to fetch findings. Please try refreshing the page.", undefined, { agentPrefix: '', nodeName: '' });
        }
      }
      lastJobStatusRef.current = jobData.status;
    } catch (error) {
      
      console.error("BackendIntegration: ", "Error in fetchAIMessages:", error);
      
      // Retry logic for job details fetch
      if (retryCount > 0) {
        console.log(`Retrying job details fetch. Attempts remaining: ${retryCount - 1}`);
        await delay(2000); // Wait 2 seconds before retry
        return fetchAIMessages(jobId, withFindings, retryCount - 1);
      } else {
        lastJobStatusRef.current = "error";
        addAgentMessage("Failed to fetch job details after multiple attempts. Please try again later.", undefined, { agentPrefix: '', nodeName: '' });
      }
    }
  };

  const checkJobStatus = async (jobId: string) => {
   
   return jobStatus
  };

  useEffect(() => {
    console.log("Effect triggered - jobId:", jobId, "isProcessing:", isProcessing);
    
    if (!jobId) return;

    const pollJobStatus = async () => {
      try {
        console.log("Polling job status for jobId:", jobId);
        const status = lastJobStatusRef.current
        console.log("Received job status:", status);
        
        if (status === 'completed' || status === 'error') {
          if (status === 'completed') {
            console.log("Job completed, fetching final messages");
            await fetchAIMessages(jobId, true);
            // addAgentMessage(`Compliance Review Process completed.`);
            clearTimeout(timeoutId);
          } else {
            console.log("Job error, stopping process");
            addAgentMessage(`Compliance Review Process Halted: ${status}. Please review and try again.`, undefined, { agentPrefix: '', nodeName: '' });
            setIsProcessing(false);
          }
          return;
        }

        if (!awaitingForFeedbackRef.current) {
          console.log("Fetching messages during polling");
          await fetchAIMessages(jobId, false);
        } else {
          console.log("Skipping message fetch - awaiting feedback");
        }
      } catch (error) {
        console.error('Error in polling cycle:', error);
      }
    };

    let timeoutId: NodeJS.Timeout;
    
    const startPolling = async () => {
      await pollJobStatus();
      const status = lastJobStatusRef.current
      if(status !== "completed" && status !== "error") {
        timeoutId = setTimeout(startPolling, 8000);
      }
      
    };

    // Start the polling
    startPolling();

    // Cleanup
    return () => {
      if (timeoutId) {
        clearTimeout(timeoutId);
      }
    };
  }, [jobId]);

  const handleSendMessage = (agent: AgentType, e: React.FormEvent) => {
    e.preventDefault();
    if (!userInput[agent].trim()) return;

    const newMessage: Message = {
      id: generateTimeBasedUUID(),
      agent,
      content: userInput[agent],
      timestamp: new Date(),
      isUser: true
    };

    // Add message to conversation
    setMessagesByAgent(prev => ({
      ...prev,
      [agent]: [...prev[agent], newMessage]
    }));

    // Clear input
    setUserInput(prev => ({
      ...prev,
      [agent]: ''
    }));

    // Check if we're awaiting feedback
    if (awaitingForFeedbackRef.current) {
      try {
        auditService.updateJobFeedback(jobId!, userInput[agent]).then(() => {
          
          addAgentMessage("Thanks for your input. I'm processing your feedback now...")
          setIsProcessing(true);
          awaitingForFeedbackRef.current = false; // Reset the feedback state
          
          delay(5000).then(() => {
            auditService.getJobDetails(jobId!).then((res) => {
              if(res.data.status === "got_human_feedback") {
                // setMessagesByAgent(prev => {
                //   const messages = prev[agent];
                //   console.log("Current messages:", messages.map(m => ({ id: m.id, toolType: m.toolType })));
                //   // Find the last index of a message with toolType = 'progresstree'
                //   const lastProgressTreeIndex = messages.map(m => m?.toolType === 'progresstree').lastIndexOf(true);
                //   console.log("lastProgressTreeIndex:", lastProgressTreeIndex)
                //   return {
                //     ...prev,
                //     [agent]: lastProgressTreeIndex >= 0 ? messages.slice(0, lastProgressTreeIndex + 1) : messages
                //   }
                // });
                
                fetchAIMessages(jobId!, true);
              }
            })
            
          })
        });
        
      } catch (error) {
        console.error('Error updating job feedback:', error);
      }
      return;
    }
    
    // Regular message flow
    setTimeout(() => {
      const responses = mockResponses[`${agent}_agent`].responses;
      const randomResponse = responses[Math.floor(Math.random() * responses.length)];
      
      // Add AI response to queue
      setMessageQueue(prev => [...prev, { 
        message: randomResponse,
        options: { nodeName: agent }
      }]);
    }, 1000);
  };

  const updateUserInput = (agent: AgentType, value: string) => {
    setUserInput(prev => ({
      ...prev,
      [agent]: value
    }));
  };

  const getCurrentFindings = () => {
    // Ensure findings is properly initialized
    if (!findings) return [];
    
    // Combine all findings into a single array
    const allFindings = [
      ...(Array.isArray(findings.pd) ? findings.pd : []),
      ...(Array.isArray(findings.ae) ? findings.ae : []),
      ...(Array.isArray(findings.sgr) ? findings.sgr : [])
    ];
    
    return allFindings;
  };

  const scheduleAnalysisJob = async () => {
    try {
      const formattedDateRange = `${dateRange.from.toISOString().split('T')[0]} - ${dateRange.to.toISOString().split('T')[0]}`;
      
      const response = await auditService.scheduleJob(
        selectedSite,
        selectedTrial,
        formattedDateRange
      );
      
      const { job_id } = response.data;
      setJobId(job_id);
      // setJobStatus('queued');
      
      addAgentMessage(`Compliance Review Process Initiated - Job ID: ${job_id}`, undefined, { agentPrefix: '', nodeName: '' });
      setIsProcessing(true);
      
      return job_id;
    } catch (error) {
      console.error('Error initiating compliance review:', error);
      
      addAgentMessage(`Unable to initiate compliance review: ${error instanceof Error ? error.message : 'An unexpected issue occurred'}`, undefined, { agentPrefix: '', nodeName: '' });
      
      throw error;
    }
  }

  const handleRunClick = async () => {
    setIsProcessing(true);
    setSelectedFindingTab('pd');
    setFindings({
      pd: [],
      ae: [],
      sgr: []
    });

    try {
      await scheduleAnalysisJob();
      setIsProcessing(false);
    } catch (error) {
      console.error('Error running analysis:', error);
      setIsProcessing(false);
    }
  };

  const handleToolInput = (type: 'trial' | 'site' | 'date' | 'button' | 'progresstree', value: any) => {
    console.log('Tool Input:', { type, value });
    if (type === 'progresstree') {
      setSelectedTreeNode(value);
    }
  };

  return (
    <div className="flex h-screen bg-gray-50">
      {/* Left Sidebar */}
      <div className="w-16 bg-white border-r border-gray-200 flex flex-col items-center py-4 space-y-6">
        <div className="mb-4">
          <img src="/icons/icon.png" alt="App Icon" className="w-10 h-10" />
        </div>
        <div className="p-2 hover:bg-gray-100 rounded-lg cursor-pointer">
          <Home className="w-6 h-6 text-gray-600" />
        </div>
        <div className="p-2 bg-blue-50 rounded-lg cursor-pointer">
          <FileText className="w-6 h-6 text-blue-600" />
        </div>
        <div className="p-2 hover:bg-gray-100 rounded-lg cursor-pointer">
          <AlertCircle className="w-6 h-6 text-gray-600" />
        </div>
        <div className="p-2 hover:bg-gray-100 rounded-lg cursor-pointer">
          <Settings className="w-6 h-6 text-gray-600" />
        </div>
        <div className="mt-auto p-2 hover:bg-gray-100 rounded-lg cursor-pointer">
          <HelpCircle className="w-6 h-6 text-gray-600" />
        </div>
      </div>

      {/* Main Content */}
      <div className="flex-1 flex flex-col overflow-hidden">
        {/* Header */}
        <header className="bg-white border-b border-gray-200 py-4 px-6">
          <div className="flex items-center justify-between">
            <div className="flex items-center space-x-4">
              <Menu className="w-6 h-6 text-gray-600 lg:hidden" />
              <h1 className="text-xl font-semibold text-gray-800"> Audit Compliance Assistant</h1>
            </div>
            {/* <div className="flex items-center space-x-2">
              <div className="flex items-center space-x-3">
                {['trial_master', 'inspection_master', 'crm_master'].map((agent) => (
                  <button
                    key={agent}
                    onClick={() => setSelectedAgentTab(agent as AgentType)}
                    className={`px-4 py-2 rounded-md text-sm font-medium transition-colors ${
                      selectedAgentTab === agent
                        ? 'bg-blue-100 text-blue-700'
                        : 'text-gray-600 hover:bg-gray-100'
                    }`}
                  >
                    {agent.split('_').map(word => word.charAt(0).toUpperCase() + word.slice(1)).join(' ')}
                  </button>
                ))}
              </div>
            </div> */}
          </div>
        </header>

        {/* Main Content Area */}
        <div className="flex-1 overflow-auto">
          <div className="grid grid-cols-1 lg:grid-cols-2 gap-6 h-full">
            <div className="bg-white rounded-lg shadow-sm border border-gray-200 overflow-hidden">
              <AgentWindow
                messages={messagesByAgent[selectedAgentTab]}
                userInput={userInput[selectedAgentTab]}
                updateUserInput={(value) => setUserInput(prev => ({ ...prev, [selectedAgentTab]: value }))}
                handleSendMessage={(e) =>  handleSendMessage(selectedAgentTab, e)}
                trials={trials}
                sites={sites}
                onInputComplete={(data) => {
                  setSelectedTrial(data.selectedTrial);
                  setSelectedSite(data.selectedSite);
                  setDateRange(data.dateRange as { from: Date; to: Date });
                }}
                handleRunClick={handleRunClick}
                addAgentMessage={addAgentMessage}
                onToolInput={handleToolInput}
                isThinking={isProcessing && !awaitingForFeedbackRef.current}
              />
            </div>
            <div className="bg-white rounded-lg shadow-sm border border-gray-200 overflow-hidden">
              <div className="flex flex-col flex-1">
                <div className="flex flex-col space-y-4 p-4">
                  <FindingsTable 
                    findings={findings}
                    selectedTreeNode={selectedTreeNode}
                    selectedFindingTab={selectedFindingTab}
                    setSelectedFindingTab={setSelectedFindingTab}
                    expandedRows={expandedRows}
                    setExpandedRows={setExpandedRows}
                  />
                </div>
              </div>
            </div>
          </div>
        </div>

        {/* Footer */}
        <footer className="bg-white border-t border-gray-200 py-4 px-6">
          <div className="flex justify-between items-center text-sm text-gray-600">
            <div> 2025 Clinical Trial Audit Assistant</div>
            <div className="flex space-x-4">
              <a href="#" className="hover:text-gray-900">Privacy Policy</a>
              <a href="#" className="hover:text-gray-900">Terms of Service</a>
              <a href="#" className="hover:text-gray-900">Contact Support</a>
            </div>
          </div>
        </footer>
      </div>
    </div>
  );
};<|MERGE_RESOLUTION|>--- conflicted
+++ resolved
@@ -248,10 +248,6 @@
     }
   };
 
-<<<<<<< HEAD
-
-=======
->>>>>>> c745cf28
   function generateTimeBasedUUID() {
     return 'uuid-' + Date.now() + '-' + Math.floor(Math.random() * 100000);
 }
