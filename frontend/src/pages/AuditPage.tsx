--- conflicted
+++ resolved
@@ -892,11 +892,7 @@
           <div className="flex items-center justify-between">
             <div className="flex items-center space-x-4">
               <Menu className="w-6 h-6 text-gray-600 lg:hidden" />
-<<<<<<< HEAD
-              <h1 className="text-xl font-semibold text-gray-800"> Audit Compliance Assessment</h1>
-=======
               <h1 className="text-xl font-semibold text-gray-800"> Audit Compliance Assistant</h1>
->>>>>>> 4db01401
             </div>
             {/* <div className="flex items-center space-x-2">
               <div className="flex items-center space-x-3">
