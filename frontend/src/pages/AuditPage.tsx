--- conflicted
+++ resolved
@@ -225,38 +225,11 @@
       // Update previous messages for next comparison
       previousAIMessagesRef.current = data.ai_messages;
       
-<<<<<<< HEAD
-      if (data.ai_messages === "Agent is processing!") {
-        addAgentMessage(data.ai_messages, undefined, { agentPrefix: '', nodeName: '' });
-      } else {
-        const split_delimiters = [
-          "================================== Ai Message ==================================", 
-          "================================= Tool Message ================================="
-        ];
-        
-        // Create a regex pattern that matches either delimiter
-        const splitPattern = new RegExp(split_delimiters.map(d => d.replace(/[.*+?^${}()|[\]\\]/g, '\\$&')).join('|'));
-        const splittedMessages = data.ai_messages.split(splitPattern);
-
-        // Process messages sequentially with delay
-        for (const message of splittedMessages) {
-          if (message.length > 0) {
-            await delay(1000); // 1 second delay between messages
-            
-            if (message.includes("Name:")) {
-              const messageNode = message.split("Name: ")[1];
-              // Split on first occurrence of either ":", ".", or newline
-              const agentNode = messageNode.split(/[:.\r\n]/)[0]?.toLowerCase()??'';
-              const agentPrefix = agentNode.split('-')[0]?.trim()??'';
-              const nodeName = agentNode.split('-')[1]?.trim()?? '';
-              const timestamp = new Date().toISOString();
-=======
       // If there's no new content, return early
       if (!newContent) {
         console.log("No new content found");
         return;
       }
->>>>>>> feb8960d
 
       console.log("Processing new content, length:", newContent.length);
       // Get only the new messages by comparing with previous state
@@ -277,7 +250,7 @@
 
       for (const message of splittedMessages) {
         if (message.length > 0) {
-          await delay(100);
+          await delay(1000);
           
           if (message.includes("Name:")) {
             const messageNode = message.split("Name: ")[1];
@@ -510,7 +483,6 @@
     try {
       const formattedDateRange = `${dateRange.from.toISOString().split('T')[0]} - ${dateRange.to.toISOString().split('T')[0]}`;
       
-<<<<<<< HEAD
       // Commenting out actual API call
       /*const response = await fetch(
         `${import.meta.env.VITE_API_URL}/schedule-job/`,
@@ -526,16 +498,6 @@
           }),
         }
       );*/
-=======
-      const { data } = await auditService.scheduleJob(
-        selectedSite,
-        selectedTrial,
-        formattedDateRange
-      );
-
-      setJobId(data.job_id);
-      setJobStatus('queued');
->>>>>>> feb8960d
       
       // Mock response
       const mockResponse = {
